cmake_minimum_required(VERSION 3.15)

list(APPEND CMAKE_MODULE_PATH "${CMAKE_CURRENT_SOURCE_DIR}/CMakeModules")
list(APPEND CMAKE_MODULE_PATH "${CMAKE_CURRENT_SOURCE_DIR}/externals/cmake-modules")
list(APPEND CMAKE_MODULE_PATH "${CMAKE_CURRENT_SOURCE_DIR}/externals/find-modules")
include(DownloadExternals)
include(CMakeDependentOption)

project(yuzu)

# Set bundled sdl2/qt as dependent options.
# OFF by default, but if ENABLE_SDL2 and MSVC are true then ON
option(ENABLE_SDL2 "Enable the SDL2 frontend" ON)
CMAKE_DEPENDENT_OPTION(YUZU_USE_BUNDLED_SDL2 "Download bundled SDL2 binaries" ON "ENABLE_SDL2;MSVC" OFF)
# On Linux system SDL2 is likely to be lacking HIDAPI support which have drawbacks but is needed for SDL motion
<<<<<<< HEAD
CMAKE_DEPENDENT_OPTION(YUZU_USE_EXTERNAL_SDL2 "Compiled external SDL2" ON "ENABLE_SDL2;NOT MSVC" OFF)
=======
CMAKE_DEPENDENT_OPTION(YUZU_USE_EXTERNAL_SDL2 "Compile external SDL2" ON "ENABLE_SDL2;NOT MSVC" OFF)
>>>>>>> 07073734

option(ENABLE_QT "Enable the Qt frontend" ON)
option(ENABLE_QT_TRANSLATION "Enable translations for the Qt frontend" OFF)
CMAKE_DEPENDENT_OPTION(YUZU_USE_BUNDLED_QT "Download bundled Qt binaries" "${MSVC}" "ENABLE_QT" OFF)

option(ENABLE_WEB_SERVICE "Enable web services (telemetry, etc.)" ON)

option(YUZU_USE_BUNDLED_BOOST "Download bundled Boost" OFF)

option(YUZU_USE_BUNDLED_LIBUSB "Compile bundled libusb" OFF)

CMAKE_DEPENDENT_OPTION(YUZU_USE_BUNDLED_FFMPEG "Download/Build bundled FFmpeg" ON "WIN32" OFF)

option(YUZU_USE_QT_WEB_ENGINE "Use QtWebEngine for web applet implementation" OFF)

option(YUZU_ENABLE_BOXCAT "Enable the Boxcat service, a yuzu high-level implementation of BCAT" ON)

option(ENABLE_CUBEB "Enables the cubeb audio backend" ON)

option(USE_DISCORD_PRESENCE "Enables Discord Rich Presence" OFF)

if (NOT ENABLE_WEB_SERVICE)
    set(YUZU_ENABLE_BOXCAT OFF)
endif()

# Default to a Release build
get_property(IS_MULTI_CONFIG GLOBAL PROPERTY GENERATOR_IS_MULTI_CONFIG)
if (NOT IS_MULTI_CONFIG AND NOT CMAKE_BUILD_TYPE)
    set(CMAKE_BUILD_TYPE "Release" CACHE STRING "Choose the type of build, options are: Debug Release RelWithDebInfo MinSizeRel." FORCE)
    message(STATUS "Defaulting to a Release build")
endif()

if(EXISTS ${PROJECT_SOURCE_DIR}/hooks/pre-commit AND NOT EXISTS ${PROJECT_SOURCE_DIR}/.git/hooks/pre-commit)
    if (EXISTS ${PROJECT_SOURCE_DIR}/.git/)
        message(STATUS "Copying pre-commit hook")
        file(COPY hooks/pre-commit DESTINATION ${PROJECT_SOURCE_DIR}/.git/hooks)
    endif()
endif()

# Sanity check : Check that all submodules are present
# =======================================================================

function(check_submodules_present)
    file(READ "${PROJECT_SOURCE_DIR}/.gitmodules" gitmodules)
    string(REGEX MATCHALL "path *= *[^ \t\r\n]*" gitmodules ${gitmodules})
    foreach(module ${gitmodules})
        string(REGEX REPLACE "path *= *" "" module ${module})
        if (NOT EXISTS "${PROJECT_SOURCE_DIR}/${module}/.git")
            message(FATAL_ERROR "Git submodule ${module} not found. "
                    "Please run: git submodule update --init --recursive")
        endif()
    endforeach()
endfunction()

if(EXISTS ${PROJECT_SOURCE_DIR}/.gitmodules)
    check_submodules_present()
endif()
configure_file(${PROJECT_SOURCE_DIR}/dist/compatibility_list/compatibility_list.qrc
               ${PROJECT_BINARY_DIR}/dist/compatibility_list/compatibility_list.qrc
               COPYONLY)
if (ENABLE_COMPATIBILITY_LIST_DOWNLOAD AND NOT EXISTS ${PROJECT_BINARY_DIR}/dist/compatibility_list/compatibility_list.json)
    message(STATUS "Downloading compatibility list for yuzu...")
    file(DOWNLOAD
        https://api.yuzu-emu.org/gamedb/
        "${PROJECT_BINARY_DIR}/dist/compatibility_list/compatibility_list.json" SHOW_PROGRESS)
endif()
if (NOT EXISTS ${PROJECT_BINARY_DIR}/dist/compatibility_list/compatibility_list.json)
    file(WRITE ${PROJECT_BINARY_DIR}/dist/compatibility_list/compatibility_list.json "")
endif()

# Detect current compilation architecture and create standard definitions
# =======================================================================

include(CheckSymbolExists)
function(detect_architecture symbol arch)
    if (NOT DEFINED ARCHITECTURE)
        set(CMAKE_REQUIRED_QUIET 1)
        check_symbol_exists("${symbol}" "" ARCHITECTURE_${arch})
        unset(CMAKE_REQUIRED_QUIET)

        # The output variable needs to be unique across invocations otherwise
        # CMake's crazy scope rules will keep it defined
        if (ARCHITECTURE_${arch})
            set(ARCHITECTURE "${arch}" PARENT_SCOPE)
            set(ARCHITECTURE_${arch} 1 PARENT_SCOPE)
            add_definitions(-DARCHITECTURE_${arch}=1)
        endif()
    endif()
endfunction()

if (NOT ENABLE_GENERIC)
    if (MSVC)
        detect_architecture("_M_AMD64" x86_64)
        detect_architecture("_M_IX86" x86)
        detect_architecture("_M_ARM" ARM)
        detect_architecture("_M_ARM64" ARM64)
    else()
        detect_architecture("__x86_64__" x86_64)
        detect_architecture("__i386__" x86)
        detect_architecture("__arm__" ARM)
        detect_architecture("__aarch64__" ARM64)
    endif()
endif()

if (NOT DEFINED ARCHITECTURE)
    set(ARCHITECTURE "GENERIC")
    set(ARCHITECTURE_GENERIC 1)
    add_definitions(-DARCHITECTURE_GENERIC=1)
endif()
message(STATUS "Target architecture: ${ARCHITECTURE}")

if (UNIX)
    add_definitions(-DYUZU_UNIX=1)
endif()

# Configure C++ standard
# ===========================

# boost asio's concept usage doesn't play nicely with some compilers yet.
add_definitions(-DBOOST_ASIO_DISABLE_CONCEPTS)
if (MSVC)
    add_compile_options(/std:c++latest)

    # cubeb and boost still make use of deprecated result_of.
    add_definitions(-D_HAS_DEPRECATED_RESULT_OF)
else()
    set(CMAKE_CXX_STANDARD 20)
    set(CMAKE_CXX_STANDARD_REQUIRED ON)
endif()

# Output binaries to bin/
set(CMAKE_RUNTIME_OUTPUT_DIRECTORY ${PROJECT_BINARY_DIR}/bin)

# System imported libraries
# If not found, download any missing through Conan
# =======================================================================
set(CONAN_CMAKE_SILENT_OUTPUT TRUE)
set(CMAKE_FIND_PACKAGE_PREFER_CONFIG TRUE)
if (YUZU_CONAN_INSTALLED)
    if (IS_MULTI_CONFIG)
        include(${CMAKE_BINARY_DIR}/conanbuildinfo_multi.cmake)
    else()
        include(${CMAKE_BINARY_DIR}/conanbuildinfo.cmake)
    endif()
    list(APPEND CMAKE_MODULE_PATH "${CMAKE_BINARY_DIR}")
    list(APPEND CMAKE_PREFIX_PATH "${CMAKE_BINARY_DIR}")
    conan_basic_setup()
    message(STATUS "Adding conan installed libraries to the search path")
endif()

macro(yuzu_find_packages)
    set(options FORCE_REQUIRED)
    cmake_parse_arguments(FN "${options}" "" "" ${ARGN})

    # Cmake has a *serious* lack of 2D array or associative array...
    # Capitalization matters here. We need the naming to match the generated paths from Conan
    set(REQUIRED_LIBS
    #    Cmake Pkg Prefix  Version     Conan Pkg
        "Catch2            2.13        catch2/2.13.0"
        "fmt               8.0         fmt/8.0.0"
        "lz4               1.8         lz4/1.9.2"
        "nlohmann_json     3.8         nlohmann_json/3.8.0"
        "ZLIB              1.2         zlib/1.2.11"
        "zstd              1.5         zstd/1.5.0"
    # can't use opus until AVX check is fixed: https://github.com/yuzu-emu/yuzu/pull/4068
        #"opus              1.3         opus/1.3.1"
    )

    foreach(PACKAGE ${REQUIRED_LIBS})
        string(REGEX REPLACE "[ \t\r\n]+" ";" PACKAGE_SPLIT ${PACKAGE})
        list(GET PACKAGE_SPLIT 0 PACKAGE_PREFIX)
        list(GET PACKAGE_SPLIT 1 PACKAGE_VERSION)
        list(GET PACKAGE_SPLIT 2 PACKAGE_CONAN)
        # This function is called twice, once to check if the packages exist on the system already
        # and a second time to check if conan installed them properly. The second check passes in FORCE_REQUIRED
        if (NOT ${PACKAGE_PREFIX}_FOUND)
            if (FN_FORCE_REQUIRED)
                find_package(${PACKAGE_PREFIX} ${PACKAGE_VERSION} REQUIRED)
            else()
                find_package(${PACKAGE_PREFIX} ${PACKAGE_VERSION})
            endif()
        endif()
        if (NOT ${PACKAGE_PREFIX}_FOUND)
            list(APPEND CONAN_REQUIRED_LIBS ${PACKAGE_CONAN})
        else()
            # Set a legacy findPackage.cmake style PACKAGE_LIBRARIES variable for subprojects that rely on this
            set(${PACKAGE_PREFIX}_LIBRARIES "${PACKAGE_PREFIX}::${PACKAGE_PREFIX}")
        endif()
    endforeach()
    unset(FN_FORCE_REQUIRED)
endmacro()

if (NOT YUZU_USE_BUNDLED_BOOST)
    find_package(Boost 1.73.0 CONFIG COMPONENTS context headers QUIET)
endif()
if (Boost_FOUND)
    set(Boost_LIBRARIES Boost::boost)
    # Conditionally add Boost::context only if the active version of the Conan or system Boost package provides it
    # The old version is missing Boost::context, so we want to avoid adding in that case
    # The new version requires adding Boost::context to prevent linking issues
    #
    # This one is used by Conan on subsequent CMake configures, not the first configure.
    if (TARGET Boost::context)
        list(APPEND Boost_LIBRARIES Boost::context)
    endif()
elseif (${CMAKE_SYSTEM_NAME} STREQUAL "Linux" OR YUZU_USE_BUNDLED_BOOST)
    message(STATUS "Boost 1.73.0 or newer not found, falling back to externals")
    set(YUZU_USE_BUNDLED_BOOST ON CACHE BOOL "Download bundled Boost" FORCE)

    # Use yuzu Boost binaries
    set(Boost_EXT_NAME "boost_1_75_0")
    set(Boost_PATH "${CMAKE_BINARY_DIR}/externals/${Boost_EXT_NAME}")
    download_bundled_external("boost/" ${Boost_EXT_NAME} "")
    set(Boost_USE_DEBUG_RUNTIME FALSE)
    set(Boost_USE_STATIC_LIBS ON)
    find_package(Boost 1.75.0 CONFIG REQUIRED COMPONENTS context headers PATHS ${Boost_PATH} NO_DEFAULT_PATH)
    # Manually set the include dirs since the find_package sets it incorrectly
    set(Boost_INCLUDE_DIRS ${Boost_PATH}/include CACHE PATH "Path to Boost headers" FORCE)
    include_directories(SYSTEM "${Boost_INCLUDE_DIRS}")
else()
    message(STATUS "Boost 1.73.0 or newer not found, falling back to Conan")
    list(APPEND CONAN_REQUIRED_LIBS "boost/1.73.0")
endif()

# Attempt to locate any packages that are required and report the missing ones in CONAN_REQUIRED_LIBS
yuzu_find_packages()

# Qt5 requires that we find components, so it doesn't fit our pretty little find package function
if(ENABLE_QT)
    set(QT_VERSION 5.12)
    # We want to load the generated conan qt config so that we get the QT_ROOT var so that we can use the official
    # Qt5Config inside the root folder instead of the conan generated one.
    if(EXISTS ${CMAKE_BINARY_DIR}/qtConfig.cmake)
        include(${CMAKE_BINARY_DIR}/qtConfig.cmake)
        list(APPEND CMAKE_MODULE_PATH "${CONAN_QT_ROOT_RELEASE}")
        list(APPEND CMAKE_PREFIX_PATH "${CONAN_QT_ROOT_RELEASE}")
    endif()

    # Check for system Qt on Linux, fallback to bundled Qt
    if (${CMAKE_SYSTEM_NAME} STREQUAL "Linux")
        if (NOT YUZU_USE_BUNDLED_QT)
            find_package(Qt5 ${QT_VERSION} COMPONENTS Widgets)
        endif()
        if (NOT Qt5_FOUND OR YUZU_USE_BUNDLED_QT)
            # Check for dependencies, then enable bundled Qt download

            # Check that the system GLIBCXX version is compatible
            find_program(OBJDUMP objdump)
            if ("${OBJDUMP}" STREQUAL "OBJDUMP-NOTFOUND")
                message(FATAL_ERROR "Required program `objdump` not found.")
            endif()
            find_library(LIBSTDCXX libstdc++.so.6)
            execute_process(
                COMMAND
                    ${OBJDUMP} -T ${LIBSTDCXX}
                COMMAND
                    grep GLIBCXX_3.4.28
                COMMAND
                    sed "s/[0-9a-f]*.*  //"
                COMMAND
                    sed "s/ .*//"
                COMMAND
                    sort -u
                OUTPUT_VARIABLE
                    GLIBCXX_MET
            )
            if (NOT GLIBCXX_MET)
                message(FATAL_ERROR "Qt too old or not found, and bundled Qt package is not \
                    compatible with this system. Either install Qt ${QT_VERSION}, or provide the path \
                    to Qt by setting the variable Qt5_ROOT.")
            endif()

            # Check for headers
            Include(FindPkgConfig REQUIRED)
            pkg_check_modules(QT_DEP_GLU QUIET glu>=9.0.0)
            if (NOT QT_DEP_GLU_FOUND)
                message(FATAL_ERROR "Qt bundled pacakge dependency `glu` not found. \
                    Perhaps `libglu1-mesa-dev` needs to be installed?")
            endif()
            pkg_check_modules(QT_DEP_MESA QUIET dri>=20.0.8)
            if (NOT QT_DEP_MESA_FOUND)
                message(FATAL_ERROR "Qt bundled pacakge dependency `dri` not found. \
                    Perhaps `mesa-common-dev` needs to be installed?")
            endif()

            # Check for X libraries
            set(BUNDLED_QT_REQUIREMENTS
                libxcb-icccm.so.4
                libxcb-image.so.0
                libxcb-keysyms.so.1
                libxcb-randr.so.0
                libxcb-render-util.so.0
                libxcb-render.so.0
                libxcb-shape.so.0
                libxcb-shm.so.0
                libxcb-sync.so.1
                libxcb-xfixes.so.0
                libxcb-xinerama.so.0
                libxcb-xkb.so.1
                libxcb.so.1
                libxkbcommon-x11.so.0
                libxkbcommon.so.0
            )
            set(UNRESOLVED_QT_DEPS "")
            foreach (REQUIREMENT ${BUNDLED_QT_REQUIREMENTS})
                find_library(BUNDLED_QT_${REQUIREMENT} ${REQUIREMENT})
                if ("${BUNDLED_QT_${REQUIREMENT}}" STREQUAL "BUNDLED_QT_${REQUIREMENT}-NOTFOUND")
                    set(UNRESOLVED_QT_DEPS ${UNRESOLVED_QT_DEPS} ${REQUIREMENT})
                endif()
                unset(BUNDLED_QT_${REQUIREMENT})
            endforeach()
            unset(BUNDLED_QT_REQUIREMENTS)

            if (NOT "${UNRESOLVED_QT_DEPS}" STREQUAL "")
                message(FATAL_ERROR "Bundled Qt package missing required dependencies: ${UNRESOLVED_QT_DEPS}")
            endif()

            set(YUZU_USE_BUNDLED_QT ON CACHE BOOL "Download bundled Qt" FORCE)
        endif()
        if (YUZU_USE_BUNDLED_QT)
            # Binary package currently does not support Qt webengine, so make sure it's disabled
            set(YUZU_USE_QT_WEB_ENGINE OFF CACHE BOOL "Use Qt Webengine" FORCE)
        endif()
    endif()

    set(YUZU_QT_NO_CMAKE_SYSTEM_PATH)

    # Workaround for an issue where conan tries to build Qt from scratch instead of download prebuilt binaries
    set(QT_PREFIX_HINT)

    if(YUZU_USE_BUNDLED_QT)
        if ((MSVC_VERSION GREATER_EQUAL 1910 AND MSVC_VERSION LESS 1930) AND ARCHITECTURE_x86_64)
            set(QT_BUILD qt-5.12.8-msvc2017_64)
        elseif ((${CMAKE_SYSTEM_NAME} STREQUAL "Linux") AND NOT MINGW AND ARCHITECTURE_x86_64)
            set(QT_BUILD qt5_5_15_2)
        else()
            message(FATAL_ERROR "No bundled Qt binaries for your toolchain. Disable YUZU_USE_BUNDLED_QT and provide your own.")
        endif()

        if (DEFINED QT_BUILD)
            download_bundled_external("qt/" ${QT_BUILD} QT_PREFIX)
        endif()

        set(QT_PREFIX_HINT HINTS "${QT_PREFIX}")

        set(YUZU_QT_NO_CMAKE_SYSTEM_PATH "NO_CMAKE_SYSTEM_PATH")
    endif()
    find_package(Qt5 ${QT_VERSION} REQUIRED COMPONENTS Widgets ${QT_PREFIX_HINT} ${YUZU_QT_NO_CMAKE_SYSTEM_PATH})
    if (YUZU_USE_QT_WEB_ENGINE)
        find_package(Qt5 COMPONENTS WebEngineCore WebEngineWidgets)
    endif()

    if (ENABLE_QT_TRANSLATION)
        find_package(Qt5 REQUIRED COMPONENTS LinguistTools ${QT_PREFIX_HINT})
    endif()
endif()

# find SDL2 exports a bunch of variables that are needed, so its easier to do this outside of the yuzu_find_package
if (ENABLE_SDL2)
    if (YUZU_USE_BUNDLED_SDL2)
        # Detect toolchain and platform
        if ((MSVC_VERSION GREATER_EQUAL 1910 AND MSVC_VERSION LESS 1930) AND ARCHITECTURE_x86_64)
            set(SDL2_VER "SDL2-2.0.15-prerelease")
        else()
            message(FATAL_ERROR "No bundled SDL2 binaries for your toolchain. Disable YUZU_USE_BUNDLED_SDL2 and provide your own.")
        endif()

        if (DEFINED SDL2_VER)
            download_bundled_external("sdl2/" ${SDL2_VER} SDL2_PREFIX)
        endif()

        set(SDL2_FOUND YES)
        set(SDL2_INCLUDE_DIR "${SDL2_PREFIX}/include" CACHE PATH "Path to SDL2 headers")
        set(SDL2_LIBRARY "${SDL2_PREFIX}/lib/x64/SDL2.lib" CACHE PATH "Path to SDL2 library")
        set(SDL2_DLL_DIR "${SDL2_PREFIX}/lib/x64/" CACHE PATH "Path to SDL2.dll")

        add_library(SDL2 INTERFACE)
        target_link_libraries(SDL2 INTERFACE "${SDL2_LIBRARY}")
        target_include_directories(SDL2 INTERFACE "${SDL2_INCLUDE_DIR}")
    elseif (YUZU_USE_EXTERNAL_SDL2)
        message(STATUS "Using SDL2 from externals.")
    else()
        find_package(SDL2 2.0.15 REQUIRED)

        # Some installations don't set SDL2_LIBRARIES
        if("${SDL2_LIBRARIES}" STREQUAL "")
            message(WARNING "SDL2_LIBRARIES wasn't set, manually setting to SDL2::SDL2")
            set(SDL2_LIBRARIES "SDL2::SDL2")
        endif()

        include_directories(SYSTEM ${SDL2_INCLUDE_DIRS})
        add_library(SDL2 INTERFACE)
        target_link_libraries(SDL2 INTERFACE "${SDL2_LIBRARIES}")
    endif()
endif()

# Install any missing dependencies with conan install
if (CONAN_REQUIRED_LIBS)
    message(STATUS "Packages ${CONAN_REQUIRED_LIBS} not found!")
    # Use Conan to fetch the libraries that aren't found
    # Download conan.cmake automatically, you can also just copy the conan.cmake file
    if(NOT EXISTS "${CMAKE_BINARY_DIR}/conan.cmake")
        message(STATUS "Downloading conan.cmake from https://github.com/conan-io/cmake-conan")
        file(DOWNLOAD "https://github.com/conan-io/cmake-conan/raw/v0.15/conan.cmake"
                        "${CMAKE_BINARY_DIR}/conan.cmake")
    endif()
    include(${CMAKE_BINARY_DIR}/conan.cmake)

    set(CONAN_LIB_OPTIONS
        libzip:with_openssl=False
        libzip:enable_windows_crypto=False
    )

    conan_check(VERSION 1.24.0 REQUIRED)

    # Manually add iconv to fix a dep conflict between qt and sdl2
    # We don't need to add it through find_package or anything since the other two can find it just fine
    if ("${CONAN_REQUIRED_LIBS}" MATCHES "qt" AND "${CONAN_REQUIRED_LIBS}" MATCHES "sdl")
        list(APPEND CONAN_REQUIRED_LIBS "libiconv/1.16")
    endif()
    if (IS_MULTI_CONFIG)
        conan_cmake_run(REQUIRES ${CONAN_REQUIRED_LIBS}
                        OPTIONS ${CONAN_LIB_OPTIONS}
                        BUILD missing
                        CONFIGURATION_TYPES "Release;Debug"
                        GENERATORS cmake_multi cmake_find_package_multi)
        include(${CMAKE_BINARY_DIR}/conanbuildinfo_multi.cmake)
    else()
        conan_cmake_run(REQUIRES ${CONAN_REQUIRED_LIBS}
                        OPTIONS ${CONAN_LIB_OPTIONS}
                        BUILD missing
                        GENERATORS cmake cmake_find_package_multi)
        include(${CMAKE_BINARY_DIR}/conanbuildinfo.cmake)
    endif()
    list(APPEND CMAKE_MODULE_PATH "${CMAKE_BINARY_DIR}")
    list(APPEND CMAKE_PREFIX_PATH "${CMAKE_BINARY_DIR}")
    conan_basic_setup()

    set(YUZU_CONAN_INSTALLED TRUE CACHE BOOL "If true, the following builds will add conan to the lib search path" FORCE)

    # Now that we've installed what we are missing, try to locate them again,
    # this time with required, so we bail if its not found.
    yuzu_find_packages(FORCE_REQUIRED)

    if (NOT Boost_FOUND)
        find_package(Boost 1.73.0 REQUIRED COMPONENTS context headers)
        set(Boost_LIBRARIES Boost::boost)
        # Conditionally add Boost::context only if the active version of the Conan Boost package provides it
        # The old version is missing Boost::context, so we want to avoid adding in that case
        # The new version requires adding Boost::context to prevent linking issues
        if (TARGET Boost::context)
            list(APPEND Boost_LIBRARIES Boost::context)
        endif()
    endif()

    # Due to issues with variable scopes in functions, we need to also find_package(qt5) outside of the function
    if(ENABLE_QT)
        list(APPEND CMAKE_MODULE_PATH "${CONAN_QT_ROOT_RELEASE}")
        list(APPEND CMAKE_PREFIX_PATH "${CONAN_QT_ROOT_RELEASE}")
        find_package(Qt5 5.12 REQUIRED COMPONENTS Widgets)
        if (YUZU_USE_QT_WEB_ENGINE)
            find_package(Qt5 REQUIRED COMPONENTS WebEngineCore WebEngineWidgets)
        endif()
    endif()

endif()

# Reexport some targets that are named differently when using the upstream CmakeConfig vs the generated Conan config
# In order to ALIAS targets to a new name, they first need to be IMPORTED_GLOBAL
# Dynarmic checks for target `boost` and so we want to make sure it can find it through our system instead of using their external
if (TARGET Boost::Boost)
    set_target_properties(Boost::Boost PROPERTIES IMPORTED_GLOBAL TRUE)
    add_library(Boost::boost ALIAS Boost::Boost)
    add_library(boost ALIAS Boost::Boost)
elseif (TARGET Boost::boost)
    set_target_properties(Boost::boost PROPERTIES IMPORTED_GLOBAL TRUE)
    add_library(boost ALIAS Boost::boost)
endif()

# Ensure libusb is properly configured (based on dolphin libusb include)
if(NOT APPLE AND NOT YUZU_USE_BUNDLED_LIBUSB)
    include(FindPkgConfig)
    if (PKG_CONFIG_FOUND)
        pkg_check_modules(LIBUSB QUIET libusb-1.0>=1.0.24)
    else()
        find_package(LibUSB)
    endif()

    if (LIBUSB_FOUND)
        add_library(usb INTERFACE)
        target_include_directories(usb INTERFACE "${LIBUSB_INCLUDE_DIRS}")
        target_link_libraries(usb INTERFACE "${LIBUSB_LIBRARIES}")
    else()
        message(WARNING "libusb not found, falling back to externals")
        set(YUZU_USE_BUNDLED_LIBUSB ON)
    endif()
endif()

# List of all FFmpeg components required
set(FFmpeg_COMPONENTS
    avcodec
    avutil
    swscale)

if (NOT YUZU_USE_BUNDLED_FFMPEG)
    # Use system installed FFmpeg
    find_package(FFmpeg QUIET COMPONENTS ${FFmpeg_COMPONENTS})

    if (FFmpeg_FOUND)
        # Overwrite aggregate defines from FFmpeg module to avoid over-linking libraries.
        # Prevents shipping too many libraries with the AppImage.
        set(FFmpeg_LIBRARIES "")
        set(FFmpeg_INCLUDE_DIR "")

        foreach(COMPONENT ${FFmpeg_COMPONENTS})
            set(FFmpeg_LIBRARIES ${FFmpeg_LIBRARIES} ${FFmpeg_LIBRARY_${COMPONENT}} CACHE PATH "Paths to FFmpeg libraries" FORCE)
            set(FFmpeg_INCLUDE_DIR ${FFmpeg_INCLUDE_DIR} ${FFmpeg_INCLUDE_${COMPONENT}} CACHE PATH "Path to FFmpeg headers" FORCE)
        endforeach()
    else()
        message(WARNING "FFmpeg not found, falling back to externals")
        set(YUZU_USE_BUNDLED_FFMPEG ON)
    endif()
endif()

if (YUZU_USE_BUNDLED_FFMPEG)
    if (NOT WIN32)
        # Build FFmpeg from externals
        message(STATUS "Using FFmpeg from externals")

        # FFmpeg has source that requires one of nasm or yasm to assemble it.
        # REQUIRED throws an error if not found here during configuration rather than during compilation.
        find_program(ASSEMBLER NAMES nasm yasm)
        if ("${ASSEMBLER}" STREQUAL "ASSEMBLER-NOTFOUND")
            message(FATAL_ERROR "One of either `nasm` or `yasm` not found but is required.")
        endif()

        find_program(AUTOCONF autoconf)
        if ("${AUTOCONF}" STREQUAL "AUTOCONF-NOTFOUND")
            message(FATAL_ERROR "Required program `autoconf` not found.")
        endif()

        set(FFmpeg_PREFIX ${PROJECT_SOURCE_DIR}/externals/ffmpeg)
        set(FFmpeg_BUILD_DIR ${PROJECT_BINARY_DIR}/externals/ffmpeg)
        set(FFmpeg_MAKEFILE ${FFmpeg_BUILD_DIR}/Makefile)
        make_directory(${FFmpeg_BUILD_DIR})

        # Read version string from external
        file(READ ${FFmpeg_PREFIX}/RELEASE FFmpeg_VERSION)
        set(FFmpeg_FOUND NO)
        if (NOT FFmpeg_VERSION STREQUAL "")
            set(FFmpeg_FOUND YES)
        endif()

        unset(FFmpeg_LIBRARIES CACHE)
        foreach(COMPONENT ${FFmpeg_COMPONENTS})
            set(FFmpeg_${COMPONENT}_PREFIX "${FFmpeg_BUILD_DIR}/lib${COMPONENT}")
            set(FFmpeg_${COMPONENT}_LIB_NAME "lib${COMPONENT}.a")
            set(FFmpeg_${COMPONENT}_LIBRARY "${FFmpeg_${COMPONENT}_PREFIX}/${FFmpeg_${COMPONENT}_LIB_NAME}")

            set(FFmpeg_LIBRARIES
                ${FFmpeg_LIBRARIES}
                ${FFmpeg_${COMPONENT}_LIBRARY}
                CACHE PATH "Paths to FFmpeg libraries" FORCE)
        endforeach()

        set(FFmpeg_INCLUDE_DIR
            "${FFmpeg_PREFIX};${FFmpeg_BUILD_DIR}"
            CACHE PATH "Path to FFmpeg headers" FORCE)

        # `configure` parameters builds only exactly what yuzu needs from FFmpeg
        # `--disable-{vaapi,vdpau}` is needed to avoid linking issues
        add_custom_command(
            OUTPUT
                ${FFmpeg_MAKEFILE}
            COMMAND
                /bin/bash ${FFmpeg_PREFIX}/configure
                    --disable-avdevice
                    --disable-avfilter
                    --disable-avformat
                    --disable-doc
                    --disable-everything
                    --disable-ffmpeg
                    --disable-ffprobe
                    --disable-network
                    --disable-postproc
                    --disable-swresample
                    --disable-vaapi
                    --disable-vdpau
                    --enable-decoder=h264
                    --enable-decoder=vp9
            WORKING_DIRECTORY
                ${FFmpeg_BUILD_DIR}
        )

        # Workaround for Ubuntu 18.04's older version of make not being able to call make as a child
        # with context of the jobserver. Also helps ninja users.
        execute_process(
            COMMAND
                nproc
            OUTPUT_VARIABLE
                SYSTEM_THREADS)

        add_custom_command(
            OUTPUT
                ${FFmpeg_LIBRARIES}
            COMMAND
                make -j${SYSTEM_THREADS}
            WORKING_DIRECTORY
                ${FFmpeg_BUILD_DIR}
        )

        # ALL makes this custom target build every time
        # but it won't actually build if the DEPENDS parameter is up to date
        add_custom_target(ffmpeg-configure ALL DEPENDS ${FFmpeg_MAKEFILE})
        add_custom_target(ffmpeg-build ALL DEPENDS ${FFmpeg_LIBRARIES} ffmpeg-configure)

        if (FFmpeg_FOUND)
            message(STATUS "Found FFmpeg version ${FFmpeg_VERSION}")
        else()
            message(FATAL_ERROR "FFmpeg not found")
        endif()
    else() # WIN32
        # Use yuzu FFmpeg binaries
        set(FFmpeg_EXT_NAME "ffmpeg-4.3.1")
        set(FFmpeg_PATH "${CMAKE_BINARY_DIR}/externals/${FFmpeg_EXT_NAME}")
        download_bundled_external("ffmpeg/" ${FFmpeg_EXT_NAME} "")
        set(FFmpeg_FOUND YES)
        set(FFmpeg_INCLUDE_DIR "${FFmpeg_PATH}/include" CACHE PATH "Path to FFmpeg headers" FORCE)
        set(FFmpeg_LIBRARY_DIR "${FFmpeg_PATH}/bin" CACHE PATH "Path to FFmpeg library directory" FORCE)
        set(FFmpeg_DLL_DIR "${FFmpeg_PATH}/bin" CACHE PATH "Path to FFmpeg dll's" FORCE)
        set(FFmpeg_LIBRARIES
            ${FFmpeg_LIBRARY_DIR}/swscale.lib
            ${FFmpeg_LIBRARY_DIR}/avcodec.lib
            ${FFmpeg_LIBRARY_DIR}/avutil.lib
            CACHE PATH "Paths to FFmpeg libraries" FORCE)
    endif()
endif()

unset(FFmpeg_COMPONENTS)

# Prefer the -pthread flag on Linux.
set(THREADS_PREFER_PTHREAD_FLAG ON)
find_package(Threads REQUIRED)

# Platform-specific library requirements
# ======================================

if (APPLE)
    # Umbrella framework for everything GUI-related
    find_library(COCOA_LIBRARY Cocoa)
    set(PLATFORM_LIBRARIES ${COCOA_LIBRARY} ${IOKIT_LIBRARY} ${COREVIDEO_LIBRARY})
elseif (WIN32)
    # WSAPoll and SHGetKnownFolderPath (AppData/Roaming) didn't exist before WinNT 6.x (Vista)
    add_definitions(-D_WIN32_WINNT=0x0600 -DWINVER=0x0600)
    set(PLATFORM_LIBRARIES winmm ws2_32)
    if (MINGW)
        # PSAPI is the Process Status API
        set(PLATFORM_LIBRARIES ${PLATFORM_LIBRARIES} psapi imm32 version)
    endif()
elseif (CMAKE_SYSTEM_NAME MATCHES "^(Linux|kFreeBSD|GNU|SunOS)$")
    set(PLATFORM_LIBRARIES rt)
endif()

# Setup a custom clang-format target (if clang-format can be found) that will run
# against all the src files. This should be used before making a pull request.
# =======================================================================

set(CLANG_FORMAT_POSTFIX "-10")
find_program(CLANG_FORMAT
    NAMES clang-format${CLANG_FORMAT_POSTFIX}
          clang-format
    PATHS ${PROJECT_BINARY_DIR}/externals)
# if find_program doesn't find it, try to download from externals
if (NOT CLANG_FORMAT)
    if (WIN32 AND NOT CMAKE_CROSSCOMPILING)
        message(STATUS "Clang format not found! Downloading...")
        set(CLANG_FORMAT "${PROJECT_BINARY_DIR}/externals/clang-format${CLANG_FORMAT_POSTFIX}.exe")
        file(DOWNLOAD
            https://github.com/yuzu-emu/ext-windows-bin/raw/master/clang-format${CLANG_FORMAT_POSTFIX}.exe
            "${CLANG_FORMAT}" SHOW_PROGRESS
            STATUS DOWNLOAD_SUCCESS)
        if (NOT DOWNLOAD_SUCCESS EQUAL 0)
            message(WARNING "Could not download clang format! Disabling the clang format target")
            file(REMOVE ${CLANG_FORMAT})
            unset(CLANG_FORMAT)
        endif()
    else()
        message(WARNING "Clang format not found! Disabling the clang format target")
    endif()
endif()

if (CLANG_FORMAT)
    set(SRCS ${PROJECT_SOURCE_DIR}/src)
    set(CCOMMENT "Running clang format against all the .h and .cpp files in src/")
    if (WIN32)
        add_custom_target(clang-format
            COMMAND powershell.exe -Command "Get-ChildItem '${SRCS}/*' -Include *.cpp,*.h -Recurse | Foreach {&'${CLANG_FORMAT}' -i $_.fullname}"
            COMMENT ${CCOMMENT})
    elseif(MINGW)
        add_custom_target(clang-format
            COMMAND find `cygpath -u ${SRCS}` -iname *.h -o -iname *.cpp | xargs `cygpath -u ${CLANG_FORMAT}` -i
            COMMENT ${CCOMMENT})
    else()
        add_custom_target(clang-format
            COMMAND find ${SRCS} -iname *.h -o -iname *.cpp | xargs ${CLANG_FORMAT} -i
            COMMENT ${CCOMMENT})
    endif()
    unset(SRCS)
    unset(CCOMMENT)
endif()

# Include source code
# ===================

# This function should be passed a list of all files in a target. It will automatically generate
# file groups following the directory hierarchy, so that the layout of the files in IDEs matches the
# one in the filesystem.
function(create_target_directory_groups target_name)
    # Place any files that aren't in the source list in a separate group so that they don't get in
    # the way.
    source_group("Other Files" REGULAR_EXPRESSION ".")

    get_target_property(target_sources "${target_name}" SOURCES)

    foreach(file_name IN LISTS target_sources)
        get_filename_component(dir_name "${file_name}" PATH)
        # Group names use '\' as a separator even though the entire rest of CMake uses '/'...
        string(REPLACE "/" "\\" group_name "${dir_name}")
        source_group("${group_name}" FILES "${file_name}")
    endforeach()
endfunction()

# Prevent boost from linking against libs when building
add_definitions(-DBOOST_ERROR_CODE_HEADER_ONLY
    -DBOOST_SYSTEM_NO_LIB
    -DBOOST_DATE_TIME_NO_LIB
    -DBOOST_REGEX_NO_LIB
)

enable_testing()
add_subdirectory(externals)
add_subdirectory(src)

# Set yuzu project or yuzu-cmd project as default StartUp Project in Visual Studio depending on whether QT is enabled or not
if(ENABLE_QT)
    set_property(DIRECTORY ${CMAKE_CURRENT_SOURCE_DIR} PROPERTY VS_STARTUP_PROJECT yuzu)
else()
    set_property(DIRECTORY ${CMAKE_CURRENT_SOURCE_DIR} PROPERTY VS_STARTUP_PROJECT yuzu-cmd)
endif()


# Installation instructions
# =========================

# Install freedesktop.org metadata files, following those specifications:
# http://standards.freedesktop.org/desktop-entry-spec/desktop-entry-spec-latest.html
# http://standards.freedesktop.org/icon-theme-spec/icon-theme-spec-latest.html
# http://standards.freedesktop.org/shared-mime-info-spec/shared-mime-info-spec-latest.html
if(ENABLE_QT AND UNIX AND NOT APPLE)
    install(FILES "${PROJECT_SOURCE_DIR}/dist/yuzu.desktop"
            DESTINATION "${CMAKE_INSTALL_PREFIX}/share/applications")
    install(FILES "${PROJECT_SOURCE_DIR}/dist/yuzu.svg"
            DESTINATION "${CMAKE_INSTALL_PREFIX}/share/icons/hicolor/scalable/apps")
    install(FILES "${PROJECT_SOURCE_DIR}/dist/yuzu.xml"
            DESTINATION "${CMAKE_INSTALL_PREFIX}/share/mime/packages")
endif()<|MERGE_RESOLUTION|>--- conflicted
+++ resolved
@@ -13,11 +13,7 @@
 option(ENABLE_SDL2 "Enable the SDL2 frontend" ON)
 CMAKE_DEPENDENT_OPTION(YUZU_USE_BUNDLED_SDL2 "Download bundled SDL2 binaries" ON "ENABLE_SDL2;MSVC" OFF)
 # On Linux system SDL2 is likely to be lacking HIDAPI support which have drawbacks but is needed for SDL motion
-<<<<<<< HEAD
-CMAKE_DEPENDENT_OPTION(YUZU_USE_EXTERNAL_SDL2 "Compiled external SDL2" ON "ENABLE_SDL2;NOT MSVC" OFF)
-=======
 CMAKE_DEPENDENT_OPTION(YUZU_USE_EXTERNAL_SDL2 "Compile external SDL2" ON "ENABLE_SDL2;NOT MSVC" OFF)
->>>>>>> 07073734
 
 option(ENABLE_QT "Enable the Qt frontend" ON)
 option(ENABLE_QT_TRANSLATION "Enable translations for the Qt frontend" OFF)
