--- conflicted
+++ resolved
@@ -627,12 +627,9 @@
                     --disable-vdpau
                     --enable-decoder=h264
                     --enable-decoder=vp9
-<<<<<<< HEAD
-                    ${FFmpeg_HWACCEL_FLAGS}
-=======
                     --cc="${CMAKE_C_COMPILER}"
                     --cxx="${CMAKE_CXX_COMPILER}"
->>>>>>> db32c376
+                    ${FFmpeg_HWACCEL_FLAGS}
             WORKING_DIRECTORY
                 ${FFmpeg_BUILD_DIR}
         )
