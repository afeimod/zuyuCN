// SPDX-FileCopyrightText: Copyright 2021 yuzu Emulator Project
// SPDX-License-Identifier: GPL-2.0-or-later

#pragma once

#include <array>

#include "common/common_types.h"
#include "shader_recompiler/program_header.h"
#include "shader_recompiler/shader_info.h"
#include "shader_recompiler/stage.h"

namespace Shader {

class Environment {
public:
    virtual ~Environment() = default;

    [[nodiscard]] virtual u64 ReadInstruction(u32 address) = 0;

    [[nodiscard]] virtual u32 ReadCbufValue(u32 cbuf_index, u32 cbuf_offset) = 0;

    [[nodiscard]] virtual TextureType ReadTextureType(u32 raw_handle) = 0;

<<<<<<< HEAD
    [[nodiscard]] virtual TexturePixelFormat ReadTexturePixelFormat(u32 raw_handle) = 0;
=======
    [[nodiscard]] virtual u32 ReadViewportTransformState() = 0;
>>>>>>> 38e4382f

    [[nodiscard]] virtual u32 TextureBoundBuffer() const = 0;

    [[nodiscard]] virtual u32 LocalMemorySize() const = 0;

    [[nodiscard]] virtual u32 SharedMemorySize() const = 0;

    [[nodiscard]] virtual std::array<u32, 3> WorkgroupSize() const = 0;

    virtual void Dump(u64 hash) = 0;

    [[nodiscard]] const ProgramHeader& SPH() const noexcept {
        return sph;
    }

    [[nodiscard]] const std::array<u32, 8>& GpPassthroughMask() const noexcept {
        return gp_passthrough_mask;
    }

    [[nodiscard]] Stage ShaderStage() const noexcept {
        return stage;
    }

    [[nodiscard]] u32 StartAddress() const noexcept {
        return start_address;
    }

protected:
    ProgramHeader sph{};
    std::array<u32, 8> gp_passthrough_mask{};
    Stage stage{};
    u32 start_address{};
};

} // namespace Shader<|MERGE_RESOLUTION|>--- conflicted
+++ resolved
@@ -22,11 +22,9 @@
 
     [[nodiscard]] virtual TextureType ReadTextureType(u32 raw_handle) = 0;
 
-<<<<<<< HEAD
     [[nodiscard]] virtual TexturePixelFormat ReadTexturePixelFormat(u32 raw_handle) = 0;
-=======
+
     [[nodiscard]] virtual u32 ReadViewportTransformState() = 0;
->>>>>>> 38e4382f
 
     [[nodiscard]] virtual u32 TextureBoundBuffer() const = 0;
 
