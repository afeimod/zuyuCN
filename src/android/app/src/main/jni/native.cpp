--- conflicted
+++ resolved
@@ -13,12 +13,7 @@
 
 #include <android/api-level.h>
 #include <android/native_window_jni.h>
-<<<<<<< HEAD
-#include <network/room_member.h>
-#include <network/network.h>
-=======
 #include <core/loader/nro.h>
->>>>>>> b6f24902
 
 #include "common/detached_tasks.h"
 #include "common/dynamic_library.h"
@@ -63,383 +58,360 @@
 
 namespace {
 
-class EmulationSession final {
-public:
-    EmulationSession() {
-        m_vfs = std::make_shared<FileSys::RealVfsFilesystem>();
-    }
-
-    ~EmulationSession() = default;
-
-    static EmulationSession& GetInstance() {
-        return s_instance;
-    }
-
-    const Core::System& System() const {
-        return m_system;
-    }
-
-    Core::System& System() {
-        return m_system;
-    }
-
-    const EmuWindow_Android& Window() const {
-        return *m_window;
-    }
-
-    EmuWindow_Android& Window() {
-        return *m_window;
-    }
-
-    ANativeWindow* NativeWindow() const {
-        return m_native_window;
-    }
-
-    void SetNativeWindow(ANativeWindow* native_window) {
-        m_native_window = native_window;
-    }
-
-    void InitializeGpuDriver(const std::string& hook_lib_dir, const std::string& custom_driver_dir,
-                             const std::string& custom_driver_name,
-                             const std::string& file_redirect_dir) {
+    class EmulationSession final {
+    public:
+        EmulationSession() {
+            m_vfs = std::make_shared<FileSys::RealVfsFilesystem>();
+        }
+
+        ~EmulationSession() = default;
+
+        static EmulationSession& GetInstance() {
+            return s_instance;
+        }
+
+        const Core::System& System() const {
+            return m_system;
+        }
+
+        Core::System& System() {
+            return m_system;
+        }
+
+        const EmuWindow_Android& Window() const {
+            return *m_window;
+        }
+
+        EmuWindow_Android& Window() {
+            return *m_window;
+        }
+
+        ANativeWindow* NativeWindow() const {
+            return m_native_window;
+        }
+
+        void SetNativeWindow(ANativeWindow* native_window) {
+            m_native_window = native_window;
+        }
+
+        void InitializeGpuDriver(const std::string& hook_lib_dir, const std::string& custom_driver_dir,
+                                 const std::string& custom_driver_name,
+                                 const std::string& file_redirect_dir) {
 #ifdef ARCHITECTURE_arm64
-        void* handle{};
-        const char* file_redirect_dir_{};
-        int featureFlags{};
-
-        // Enable driver file redirection when renderer debugging is enabled.
-        if (Settings::values.renderer_debug && file_redirect_dir.size()) {
-            featureFlags |= ADRENOTOOLS_DRIVER_FILE_REDIRECT;
-            file_redirect_dir_ = file_redirect_dir.c_str();
-        }
-
-        // Try to load a custom driver.
-        if (custom_driver_name.size()) {
-            handle = adrenotools_open_libvulkan(
-                RTLD_NOW, featureFlags | ADRENOTOOLS_DRIVER_CUSTOM, nullptr, hook_lib_dir.c_str(),
-                custom_driver_dir.c_str(), custom_driver_name.c_str(), file_redirect_dir_, nullptr);
-        }
-
-        // Try to load the system driver.
-        if (!handle) {
-            handle =
-                adrenotools_open_libvulkan(RTLD_NOW, featureFlags, nullptr, hook_lib_dir.c_str(),
-                                           nullptr, nullptr, file_redirect_dir_, nullptr);
-        }
-
-        m_vulkan_library = std::make_shared<Common::DynamicLibrary>(handle);
+            void* handle{};
+            const char* file_redirect_dir_{};
+            int featureFlags{};
+
+            // Enable driver file redirection when renderer debugging is enabled.
+            if (Settings::values.renderer_debug && file_redirect_dir.size()) {
+                featureFlags |= ADRENOTOOLS_DRIVER_FILE_REDIRECT;
+                file_redirect_dir_ = file_redirect_dir.c_str();
+            }
+
+            // Try to load a custom driver.
+            if (custom_driver_name.size()) {
+                handle = adrenotools_open_libvulkan(
+                        RTLD_NOW, featureFlags | ADRENOTOOLS_DRIVER_CUSTOM, nullptr, hook_lib_dir.c_str(),
+                        custom_driver_dir.c_str(), custom_driver_name.c_str(), file_redirect_dir_, nullptr);
+            }
+
+            // Try to load the system driver.
+            if (!handle) {
+                handle =
+                        adrenotools_open_libvulkan(RTLD_NOW, featureFlags, nullptr, hook_lib_dir.c_str(),
+                                                   nullptr, nullptr, file_redirect_dir_, nullptr);
+            }
+
+            m_vulkan_library = std::make_shared<Common::DynamicLibrary>(handle);
 #endif
-    }
-
-    bool IsRunning() const {
-        std::scoped_lock lock(m_mutex);
-        return m_is_running;
-    }
-
-    const Core::PerfStatsResults& PerfStats() const {
-        std::scoped_lock m_perf_stats_lock(m_perf_stats_mutex);
-        return m_perf_stats;
-    }
-
-    void SurfaceChanged() {
-        if (!IsRunning()) {
-            return;
-        }
-        m_window->OnSurfaceChanged(m_native_window);
-        m_system.Renderer().NotifySurfaceChanged();
-    }
-
-    Core::SystemResultStatus InitializeEmulation(const std::string& filepath) {
-        std::scoped_lock lock(m_mutex);
-
-        // Loads the configuration.
-        Config{};
-
-        // Create the render window.
-        m_window = std::make_unique<EmuWindow_Android>(&m_input_subsystem, m_native_window,
-                                                       m_vulkan_library);
-
-        // Initialize system.
-        auto android_keyboard = std::make_unique<SoftwareKeyboard::AndroidKeyboard>();
-        m_software_keyboard = android_keyboard.get();
-        m_system.SetShuttingDown(false);
-        m_system.ApplySettings();
-        m_system.HIDCore().ReloadInputDevices();
-        m_system.SetContentProvider(std::make_unique<FileSys::ContentProviderUnion>());
-        m_system.SetFilesystem(std::make_shared<FileSys::RealVfsFilesystem>());
-        m_system.SetAppletFrontendSet({
-            nullptr,                     // Amiibo Settings
-            nullptr,                     // Controller Selector
-            nullptr,                     // Error Display
-            nullptr,                     // Mii Editor
-            nullptr,                     // Parental Controls
-            nullptr,                     // Photo Viewer
-            nullptr,                     // Profile Selector
-            std::move(android_keyboard), // Software Keyboard
-            nullptr,                     // Web Browser
-        });
-        m_system.GetFileSystemController().CreateFactories(*m_system.GetFilesystem());
-
-        // Initialize account manager
-        m_profile_manager = std::make_unique<Service::Account::ProfileManager>();
-
-        // Load the ROM.
-        m_load_result = m_system.Load(EmulationSession::GetInstance().Window(), filepath);
-        if (m_load_result != Core::SystemResultStatus::Success) {
-            return m_load_result;
-        }
-
-        // Complete initialization.
-        m_system.GPU().Start();
-        m_system.GetCpuManager().OnGpuReady();
-        m_system.RegisterExitCallback([&] { HaltEmulation(); });
-
-        return Core::SystemResultStatus::Success;
-    }
-
-    void ShutdownEmulation() {
-        std::scoped_lock lock(m_mutex);
-
-        m_is_running = false;
-
-        // Unload user input.
-        m_system.HIDCore().UnloadInputDevices();
-
-        // Shutdown the main emulated process
-        if (m_load_result == Core::SystemResultStatus::Success) {
-            m_system.DetachDebugger();
-            m_system.ShutdownMainProcess();
-            m_detached_tasks.WaitForAllTasks();
-            m_load_result = Core::SystemResultStatus::ErrorNotInitialized;
-        }
-
-        // Tear down the render window.
-        m_window.reset();
-    }
-
-    void PauseEmulation() {
-        std::scoped_lock lock(m_mutex);
-        m_system.Pause();
-    }
-
-    void UnPauseEmulation() {
-        std::scoped_lock lock(m_mutex);
-        m_system.Run();
-    }
-
-    void HaltEmulation() {
-        std::scoped_lock lock(m_mutex);
-        m_is_running = false;
-        m_cv.notify_one();
-    }
-
-    void RunEmulation() {
-        {
+        }
+
+        bool IsRunning() const {
             std::scoped_lock lock(m_mutex);
-            m_is_running = true;
-        }
-
-        // Load the disk shader cache.
-        if (Settings::values.use_disk_shader_cache.GetValue()) {
-            LoadDiskCacheProgress(VideoCore::LoadCallbackStage::Prepare, 0, 0);
-            m_system.Renderer().ReadRasterizer()->LoadDiskResources(
-                m_system.GetApplicationProcessProgramID(), std::stop_token{},
-                LoadDiskCacheProgress);
-            LoadDiskCacheProgress(VideoCore::LoadCallbackStage::Complete, 0, 0);
-        }
-
-        void(m_system.Run());
-
-        if (m_system.DebuggerEnabled()) {
-            m_system.InitializeDebugger();
-        }
-
-        while (true) {
+            return m_is_running;
+        }
+
+        const Core::PerfStatsResults& PerfStats() const {
+            std::scoped_lock m_perf_stats_lock(m_perf_stats_mutex);
+            return m_perf_stats;
+        }
+
+        void SurfaceChanged() {
+            if (!IsRunning()) {
+                return;
+            }
+            m_window->OnSurfaceChanged(m_native_window);
+            m_system.Renderer().NotifySurfaceChanged();
+        }
+
+        Core::SystemResultStatus InitializeEmulation(const std::string& filepath) {
+            std::scoped_lock lock(m_mutex);
+
+            // Loads the configuration.
+            Config{};
+
+            // Create the render window.
+            m_window = std::make_unique<EmuWindow_Android>(&m_input_subsystem, m_native_window,
+                                                           m_vulkan_library);
+
+            // Initialize system.
+            auto android_keyboard = std::make_unique<SoftwareKeyboard::AndroidKeyboard>();
+            m_software_keyboard = android_keyboard.get();
+            m_system.SetShuttingDown(false);
+            m_system.ApplySettings();
+            m_system.HIDCore().ReloadInputDevices();
+            m_system.SetContentProvider(std::make_unique<FileSys::ContentProviderUnion>());
+            m_system.SetFilesystem(std::make_shared<FileSys::RealVfsFilesystem>());
+            m_system.SetAppletFrontendSet({
+                                                  nullptr,                     // Amiibo Settings
+                                                  nullptr,                     // Controller Selector
+                                                  nullptr,                     // Error Display
+                                                  nullptr,                     // Mii Editor
+                                                  nullptr,                     // Parental Controls
+                                                  nullptr,                     // Photo Viewer
+                                                  nullptr,                     // Profile Selector
+                                                  std::move(android_keyboard), // Software Keyboard
+                                                  nullptr,                     // Web Browser
+                                          });
+            m_system.GetFileSystemController().CreateFactories(*m_system.GetFilesystem());
+
+            // Initialize account manager
+            m_profile_manager = std::make_unique<Service::Account::ProfileManager>();
+
+            // Load the ROM.
+            m_load_result = m_system.Load(EmulationSession::GetInstance().Window(), filepath);
+            if (m_load_result != Core::SystemResultStatus::Success) {
+                return m_load_result;
+            }
+
+            // Complete initialization.
+            m_system.GPU().Start();
+            m_system.GetCpuManager().OnGpuReady();
+            m_system.RegisterExitCallback([&] { HaltEmulation(); });
+
+            return Core::SystemResultStatus::Success;
+        }
+
+        void ShutdownEmulation() {
+            std::scoped_lock lock(m_mutex);
+
+            m_is_running = false;
+
+            // Unload user input.
+            m_system.HIDCore().UnloadInputDevices();
+
+            // Shutdown the main emulated process
+            if (m_load_result == Core::SystemResultStatus::Success) {
+                m_system.DetachDebugger();
+                m_system.ShutdownMainProcess();
+                m_detached_tasks.WaitForAllTasks();
+                m_load_result = Core::SystemResultStatus::ErrorNotInitialized;
+            }
+
+            // Tear down the render window.
+            m_window.reset();
+        }
+
+        void PauseEmulation() {
+            std::scoped_lock lock(m_mutex);
+            m_system.Pause();
+        }
+
+        void UnPauseEmulation() {
+            std::scoped_lock lock(m_mutex);
+            m_system.Run();
+        }
+
+        void HaltEmulation() {
+            std::scoped_lock lock(m_mutex);
+            m_is_running = false;
+            m_cv.notify_one();
+        }
+
+        void RunEmulation() {
             {
-                std::unique_lock lock(m_mutex);
-                if (m_cv.wait_for(lock, std::chrono::milliseconds(800),
-                                  [&]() { return !m_is_running; })) {
-                    // Emulation halted.
-                    break;
+                std::scoped_lock lock(m_mutex);
+                m_is_running = true;
+            }
+
+            // Load the disk shader cache.
+            if (Settings::values.use_disk_shader_cache.GetValue()) {
+                LoadDiskCacheProgress(VideoCore::LoadCallbackStage::Prepare, 0, 0);
+                m_system.Renderer().ReadRasterizer()->LoadDiskResources(
+                        m_system.GetApplicationProcessProgramID(), std::stop_token{},
+                        LoadDiskCacheProgress);
+                LoadDiskCacheProgress(VideoCore::LoadCallbackStage::Complete, 0, 0);
+            }
+
+            void(m_system.Run());
+
+            if (m_system.DebuggerEnabled()) {
+                m_system.InitializeDebugger();
+            }
+
+            while (true) {
+                {
+                    std::unique_lock lock(m_mutex);
+                    if (m_cv.wait_for(lock, std::chrono::milliseconds(800),
+                                      [&]() { return !m_is_running; })) {
+                        // Emulation halted.
+                        break;
+                    }
                 }
-            }
-            {
-                // Refresh performance stats.
-                std::scoped_lock m_perf_stats_lock(m_perf_stats_mutex);
-                m_perf_stats = m_system.GetAndResetPerfStats();
-            }
-        }
-    }
-
-    std::string GetRomTitle(const std::string& path) {
-        return GetRomMetadata(path).title;
-    }
-
-    std::vector<u8> GetRomIcon(const std::string& path) {
-        return GetRomMetadata(path).icon;
-    }
-
-    bool GetIsHomebrew(const std::string& path) {
-        return GetRomMetadata(path).isHomebrew;
-    }
-
-    void ResetRomMetadata() {
-        m_rom_metadata_cache.clear();
-    }
-
-    bool IsHandheldOnly() {
-        const auto npad_style_set = m_system.HIDCore().GetSupportedStyleTag();
-
-        if (npad_style_set.fullkey == 1) {
-            return false;
-        }
-
-        if (npad_style_set.handheld == 0) {
-            return false;
-        }
-
-        return !Settings::values.use_docked_mode.GetValue();
-    }
-
-    void SetDeviceType(int index, int type) {
-        auto controller = m_system.HIDCore().GetEmulatedControllerByIndex(index);
-        controller->SetNpadStyleIndex(static_cast<Core::HID::NpadStyleIndex>(type));
-    }
-
-    void OnGamepadConnectEvent(int index) {
-        auto controller = m_system.HIDCore().GetEmulatedControllerByIndex(index);
-
-        // Ensure that player1 is configured correctly and handheld disconnected
-        if (controller->GetNpadIdType() == Core::HID::NpadIdType::Player1) {
-            auto handheld =
-                m_system.HIDCore().GetEmulatedController(Core::HID::NpadIdType::Handheld);
-
-            if (controller->GetNpadStyleIndex() == Core::HID::NpadStyleIndex::Handheld) {
-                handheld->SetNpadStyleIndex(Core::HID::NpadStyleIndex::ProController);
-                controller->SetNpadStyleIndex(Core::HID::NpadStyleIndex::ProController);
-                handheld->Disconnect();
-            }
-        }
-
-        // Ensure that handheld is configured correctly and player 1 disconnected
-        if (controller->GetNpadIdType() == Core::HID::NpadIdType::Handheld) {
-            auto player1 = m_system.HIDCore().GetEmulatedController(Core::HID::NpadIdType::Player1);
-
-            if (controller->GetNpadStyleIndex() != Core::HID::NpadStyleIndex::Handheld) {
-                player1->SetNpadStyleIndex(Core::HID::NpadStyleIndex::Handheld);
-                controller->SetNpadStyleIndex(Core::HID::NpadStyleIndex::Handheld);
-                player1->Disconnect();
-            }
-        }
-
-        if (!controller->IsConnected()) {
-            controller->Connect();
-        }
-    }
-
-    void OnGamepadDisconnectEvent(int index) {
-        auto controller = m_system.HIDCore().GetEmulatedControllerByIndex(index);
-        controller->Disconnect();
-    }
-
-    SoftwareKeyboard::AndroidKeyboard* SoftwareKeyboard() {
-        return m_software_keyboard;
-    }
-
-    void DirectConnectToRoom(const std::string& nickname, const char* server_addr = "127.0.0.1",
-                             u16 server_port = Network::DefaultRoomPort,
-                             const std::string& password = "") {
-        auto room_network = m_system.GetRoomNetwork();
-
-        if (const auto member = room_network.GetRoomMember().lock()) {
-            // Prevent the user from trying to join a room while they are already joining.
-            if (member->GetState() == Network::RoomMember::State::Joining || member->IsConnected()) {
-                return;
+                {
+                    // Refresh performance stats.
+                    std::scoped_lock m_perf_stats_lock(m_perf_stats_mutex);
+                    m_perf_stats = m_system.GetAndResetPerfStats();
+                }
+            }
+        }
+
+        std::string GetRomTitle(const std::string& path) {
+            return GetRomMetadata(path).title;
+        }
+
+        std::vector<u8> GetRomIcon(const std::string& path) {
+            return GetRomMetadata(path).icon;
+        }
+
+        bool GetIsHomebrew(const std::string& path) {
+            return GetRomMetadata(path).isHomebrew;
+        }
+
+        void ResetRomMetadata() {
+            m_rom_metadata_cache.clear();
+        }
+
+        bool IsHandheldOnly() {
+            const auto npad_style_set = m_system.HIDCore().GetSupportedStyleTag();
+
+            if (npad_style_set.fullkey == 1) {
+                return false;
+            }
+
+            if (npad_style_set.handheld == 0) {
+                return false;
+            }
+
+            return !Settings::values.use_docked_mode.GetValue();
+        }
+
+        void SetDeviceType(int index, int type) {
+            auto controller = m_system.HIDCore().GetEmulatedControllerByIndex(index);
+            controller->SetNpadStyleIndex(static_cast<Core::HID::NpadStyleIndex>(type));
+        }
+
+        void OnGamepadConnectEvent(int index) {
+            auto controller = m_system.HIDCore().GetEmulatedControllerByIndex(index);
+
+            // Ensure that player1 is configured correctly and handheld disconnected
+            if (controller->GetNpadIdType() == Core::HID::NpadIdType::Player1) {
+                auto handheld =
+                        m_system.HIDCore().GetEmulatedController(Core::HID::NpadIdType::Handheld);
+
+                if (controller->GetNpadStyleIndex() == Core::HID::NpadStyleIndex::Handheld) {
+                    handheld->SetNpadStyleIndex(Core::HID::NpadStyleIndex::ProController);
+                    controller->SetNpadStyleIndex(Core::HID::NpadStyleIndex::ProController);
+                    handheld->Disconnect();
+                }
+            }
+
+            // Ensure that handheld is configured correctly and player 1 disconnected
+            if (controller->GetNpadIdType() == Core::HID::NpadIdType::Handheld) {
+                auto player1 = m_system.HIDCore().GetEmulatedController(Core::HID::NpadIdType::Player1);
+
+                if (controller->GetNpadStyleIndex() != Core::HID::NpadStyleIndex::Handheld) {
+                    player1->SetNpadStyleIndex(Core::HID::NpadStyleIndex::Handheld);
+                    controller->SetNpadStyleIndex(Core::HID::NpadStyleIndex::Handheld);
+                    player1->Disconnect();
+                }
+            }
+
+            if (!controller->IsConnected()) {
+                controller->Connect();
+            }
+        }
+
+        void OnGamepadDisconnectEvent(int index) {
+            auto controller = m_system.HIDCore().GetEmulatedControllerByIndex(index);
+            controller->Disconnect();
+        }
+
+        SoftwareKeyboard::AndroidKeyboard* SoftwareKeyboard() {
+            return m_software_keyboard;
+        }
+
+    private:
+        struct RomMetadata {
+            std::string title;
+            std::vector<u8> icon;
+            bool isHomebrew;
+        };
+
+        RomMetadata GetRomMetadata(const std::string& path) {
+            if (auto search = m_rom_metadata_cache.find(path); search != m_rom_metadata_cache.end()) {
+                return search->second;
+            }
+
+            return CacheRomMetadata(path);
+        }
+
+        RomMetadata CacheRomMetadata(const std::string& path) {
+            const auto file = Core::GetGameFileFromPath(m_vfs, path);
+            auto loader = Loader::GetLoader(EmulationSession::GetInstance().System(), file, 0, 0);
+
+            RomMetadata entry;
+            loader->ReadTitle(entry.title);
+            loader->ReadIcon(entry.icon);
+            if (loader->GetFileType() == Loader::FileType::NRO) {
+                auto loader_nro = dynamic_cast<Loader::AppLoader_NRO*>(loader.get());
+                entry.isHomebrew = loader_nro->IsHomebrew();
             } else {
-                member->Join(nickname, server_addr, server_port);
-            }
-        }
-    }
-
-    Network::RoomMember::State GetRoomMemberState() {
-        if (const auto member = m_system.GetRoomNetwork().GetRoomMember().lock()) {
-            return member->GetState();
-        } else {
-            return Network::RoomMember::State::Idle;
-        }
-    }
-
-private:
-    struct RomMetadata {
-        std::string title;
-        std::vector<u8> icon;
-        bool isHomebrew;
+                entry.isHomebrew = false;
+            }
+
+            m_rom_metadata_cache[path] = entry;
+
+            return entry;
+        }
+
+    private:
+        static void LoadDiskCacheProgress(VideoCore::LoadCallbackStage stage, int progress, int max) {
+            JNIEnv* env = IDCache::GetEnvForThread();
+            env->CallStaticVoidMethod(IDCache::GetDiskCacheProgressClass(),
+                                      IDCache::GetDiskCacheLoadProgress(), static_cast<jint>(stage),
+                                      static_cast<jint>(progress), static_cast<jint>(max));
+        }
+
+    private:
+        static EmulationSession s_instance;
+
+        // Frontend management
+        std::unordered_map<std::string, RomMetadata> m_rom_metadata_cache;
+
+        // Window management
+        std::unique_ptr<EmuWindow_Android> m_window;
+        ANativeWindow* m_native_window{};
+
+        // Core emulation
+        Core::System m_system;
+        InputCommon::InputSubsystem m_input_subsystem;
+        Common::DetachedTasks m_detached_tasks;
+        Core::PerfStatsResults m_perf_stats{};
+        std::shared_ptr<FileSys::RealVfsFilesystem> m_vfs;
+        Core::SystemResultStatus m_load_result{Core::SystemResultStatus::ErrorNotInitialized};
+        bool m_is_running{};
+        SoftwareKeyboard::AndroidKeyboard* m_software_keyboard{};
+        std::unique_ptr<Service::Account::ProfileManager> m_profile_manager;
+
+        // GPU driver parameters
+        std::shared_ptr<Common::DynamicLibrary> m_vulkan_library;
+
+        // Synchronization
+        std::condition_variable_any m_cv;
+        mutable std::mutex m_perf_stats_mutex;
+        mutable std::mutex m_mutex;
     };
-
-    RomMetadata GetRomMetadata(const std::string& path) {
-        if (auto search = m_rom_metadata_cache.find(path); search != m_rom_metadata_cache.end()) {
-            return search->second;
-        }
-
-        return CacheRomMetadata(path);
-    }
-
-    RomMetadata CacheRomMetadata(const std::string& path) {
-        const auto file = Core::GetGameFileFromPath(m_vfs, path);
-        auto loader = Loader::GetLoader(EmulationSession::GetInstance().System(), file, 0, 0);
-
-        RomMetadata entry;
-        loader->ReadTitle(entry.title);
-        loader->ReadIcon(entry.icon);
-        if (loader->GetFileType() == Loader::FileType::NRO) {
-            auto loader_nro = dynamic_cast<Loader::AppLoader_NRO*>(loader.get());
-            entry.isHomebrew = loader_nro->IsHomebrew();
-        } else {
-            entry.isHomebrew = false;
-        }
-
-        m_rom_metadata_cache[path] = entry;
-
-        return entry;
-    }
-
-private:
-    static void LoadDiskCacheProgress(VideoCore::LoadCallbackStage stage, int progress, int max) {
-        JNIEnv* env = IDCache::GetEnvForThread();
-        env->CallStaticVoidMethod(IDCache::GetDiskCacheProgressClass(),
-                                  IDCache::GetDiskCacheLoadProgress(), static_cast<jint>(stage),
-                                  static_cast<jint>(progress), static_cast<jint>(max));
-    }
-
-private:
-    static EmulationSession s_instance;
-
-    // Frontend management
-    std::unordered_map<std::string, RomMetadata> m_rom_metadata_cache;
-
-    // Window management
-    std::unique_ptr<EmuWindow_Android> m_window;
-    ANativeWindow* m_native_window{};
-
-    // Core emulation
-    Core::System m_system;
-    InputCommon::InputSubsystem m_input_subsystem;
-    Common::DetachedTasks m_detached_tasks;
-    Core::PerfStatsResults m_perf_stats{};
-    std::shared_ptr<FileSys::RealVfsFilesystem> m_vfs;
-    Core::SystemResultStatus m_load_result{Core::SystemResultStatus::ErrorNotInitialized};
-    bool m_is_running{};
-    SoftwareKeyboard::AndroidKeyboard* m_software_keyboard{};
-    std::unique_ptr<Service::Account::ProfileManager> m_profile_manager;
-
-    // GPU driver parameters
-    std::shared_ptr<Common::DynamicLibrary> m_vulkan_library;
-
-    // Synchronization
-    std::condition_variable_any m_cv;
-    mutable std::mutex m_perf_stats_mutex;
-    mutable std::mutex m_mutex;
-};
 
 /*static*/ EmulationSession EmulationSession::s_instance;
 
@@ -495,11 +467,11 @@
 }
 
 void JNICALL Java_org_yuzu_yuzu_1emu_NativeLibrary_initializeGpuDriver(
-    JNIEnv* env, [[maybe_unused]] jclass clazz, jstring hook_lib_dir, jstring custom_driver_dir,
-    jstring custom_driver_name, jstring file_redirect_dir) {
+        JNIEnv* env, [[maybe_unused]] jclass clazz, jstring hook_lib_dir, jstring custom_driver_dir,
+        jstring custom_driver_name, jstring file_redirect_dir) {
     EmulationSession::GetInstance().InitializeGpuDriver(
-        GetJString(env, hook_lib_dir), GetJString(env, custom_driver_dir),
-        GetJString(env, custom_driver_name), GetJString(env, file_redirect_dir));
+            GetJString(env, hook_lib_dir), GetJString(env, custom_driver_dir),
+            GetJString(env, custom_driver_name), GetJString(env, file_redirect_dir));
 }
 
 jboolean Java_org_yuzu_yuzu_1emu_NativeLibrary_reloadKeys(JNIEnv* env,
@@ -557,7 +529,7 @@
 }
 
 jboolean Java_org_yuzu_yuzu_1emu_NativeLibrary_onGamePadDisconnectEvent(
-    [[maybe_unused]] JNIEnv* env, [[maybe_unused]] jclass clazz, jint j_device) {
+        [[maybe_unused]] JNIEnv* env, [[maybe_unused]] jclass clazz, jint j_device) {
     if (EmulationSession::GetInstance().IsRunning()) {
         EmulationSession::GetInstance().OnGamepadDisconnectEvent(j_device);
     }
@@ -587,12 +559,12 @@
 }
 
 jboolean Java_org_yuzu_yuzu_1emu_NativeLibrary_onGamePadMotionEvent(
-    [[maybe_unused]] JNIEnv* env, [[maybe_unused]] jclass clazz, jint j_device,
-    jlong delta_timestamp, jfloat gyro_x, jfloat gyro_y, jfloat gyro_z, jfloat accel_x,
-    jfloat accel_y, jfloat accel_z) {
+        [[maybe_unused]] JNIEnv* env, [[maybe_unused]] jclass clazz, jint j_device,
+        jlong delta_timestamp, jfloat gyro_x, jfloat gyro_y, jfloat gyro_z, jfloat accel_x,
+        jfloat accel_y, jfloat accel_z) {
     if (EmulationSession::GetInstance().IsRunning()) {
         EmulationSession::GetInstance().Window().OnGamepadMotionEvent(
-            j_device, delta_timestamp, gyro_x, gyro_y, gyro_z, accel_x, accel_y, accel_z);
+                j_device, delta_timestamp, gyro_x, gyro_y, gyro_z, accel_x, accel_y, accel_z);
     }
     return static_cast<jboolean>(true);
 }
@@ -689,7 +661,7 @@
 }
 
 void Java_org_yuzu_yuzu_1emu_NativeLibrary_initializeEmulation
-    [[maybe_unused]] (JNIEnv* env, [[maybe_unused]] jclass clazz) {
+[[maybe_unused]] (JNIEnv* env, [[maybe_unused]] jclass clazz) {
     // Create the default config.ini.
     Config{};
     // Initialize the emulated system.
@@ -702,8 +674,8 @@
 }
 
 void Java_org_yuzu_yuzu_1emu_NativeLibrary_run__Ljava_lang_String_2Ljava_lang_String_2Z(
-    [[maybe_unused]] JNIEnv* env, [[maybe_unused]] jclass clazz, [[maybe_unused]] jstring j_file,
-    [[maybe_unused]] jstring j_savestate, [[maybe_unused]] jboolean j_delete_savestate) {}
+        [[maybe_unused]] JNIEnv* env, [[maybe_unused]] jclass clazz, [[maybe_unused]] jstring j_file,
+        [[maybe_unused]] jstring j_savestate, [[maybe_unused]] jboolean j_delete_savestate) {}
 
 void Java_org_yuzu_yuzu_1emu_NativeLibrary_reloadSettings([[maybe_unused]] JNIEnv* env,
                                                           [[maybe_unused]] jclass clazz) {
@@ -766,7 +738,7 @@
 }
 
 void Java_org_yuzu_yuzu_1emu_utils_DirectoryInitialization_setSysDirectory(
-    [[maybe_unused]] JNIEnv* env, [[maybe_unused]] jclass clazz, jstring j_path) {}
+        [[maybe_unused]] JNIEnv* env, [[maybe_unused]] jclass clazz, jstring j_path) {}
 
 void Java_org_yuzu_yuzu_1emu_NativeLibrary_run__Ljava_lang_String_2([[maybe_unused]] JNIEnv* env,
                                                                     [[maybe_unused]] jclass clazz,
@@ -797,45 +769,4 @@
     EmulationSession::GetInstance().SoftwareKeyboard()->SubmitInlineKeyboardInput(j_key_code);
 }
 
-void Java_org_yuzu_yuzu_1emu_NativeLibrary_connectToRoom(JNIEnv* env, jclass clazz,
-                                                                     jstring nickname,
-                                                                     jstring server_addr,
-                                                                     jint server_port,
-                                                                     jstring password) {
-    EmulationSession::GetInstance().DirectConnectToRoom(
-            GetJString(env, nickname),
-            GetJString(env, server_addr).c_str(),
-            server_port,
-            GetJString(env, password)
-            );
-}
-
-jstring Java_org_yuzu_yuzu_1emu_NativeLibrary_getRoomMemberState(JNIEnv* env, jclass clazz) {
-    auto state = EmulationSession::GetInstance().GetRoomMemberState();
-
-    std::string state_str{};
-
-    switch(state) {
-        using State = Network::RoomMember::State;
-
-        case State::Uninitialized:
-            state_str = "Uninitialized";
-            break;
-        case State::Idle:
-            state_str = "Idle";
-            break;
-        case State::Joining:
-            state_str = "Joining";
-            break;
-        case State::Joined:
-            state_str = "Joined";
-            break;
-        case State::Moderator:
-            state_str = "Moderator";
-            break;
-    }
-
-    return env->NewStringUTF(state_str.c_str());
-}
-
 } // extern "C"