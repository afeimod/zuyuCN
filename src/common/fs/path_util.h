// SPDX-FileCopyrightText: Copyright 2021 yuzu Emulator Project
// SPDX-License-Identifier: GPL-2.0-or-later

#pragma once

#include <filesystem>
#include <vector>

#include "common/fs/fs_util.h"

namespace Common::FS {

enum class YuzuPath {
    YuzuDir,        // Where yuzu stores its data.
    AmiiboDir,      // Where Amiibo backups are stored.
    CacheDir,       // Where cached filesystem data is stored.
    ConfigDir,      // Where config files are stored.
    DumpDir,        // Where dumped data is stored.
    KeysDir,        // Where key files are stored.
    LoadDir,        // Where cheat/mod files are stored.
    LogDir,         // Where log files are stored.
    NANDDir,        // Where the emulated NAND is stored.
    PlayTimeDir,    // Where play time data is stored.
    ScreenshotsDir, // Where yuzu screenshots are stored.
    SDMCDir,        // Where the emulated SDMC is stored.
    ShaderDir,      // Where shaders are stored.
    TASDir,         // Where TAS scripts are stored.
<<<<<<< HEAD
    IconsDir,       // Where Icons for windows shortcuts are stored.
=======
    IconsDir,       // Where Icons for Windows shortcuts are stored.
>>>>>>> 1c1959ea
};

/**
 * Validates a given path.
 *
 * A given path is valid if it meets these conditions:
 * - The path is not empty
 * - The path is not too long
 *
 * @param path Filesystem path
 *
 * @returns True if the path is valid, false otherwise.
 */
[[nodiscard]] bool ValidatePath(const std::filesystem::path& path);

#ifdef _WIN32
template <typename Path>
[[nodiscard]] bool ValidatePath(const Path& path) {
    if constexpr (IsChar<typename Path::value_type>) {
        return ValidatePath(ToU8String(path));
    } else {
        return ValidatePath(std::filesystem::path{path});
    }
}
#endif

/**
 * Concatenates two filesystem paths together.
 *
 * This is needed since the following occurs when using std::filesystem::path's operator/:
 * first: "/first/path"
 * second: "/second/path" (Note that the second path has a directory separator in the front)
 * first / second yields "/second/path" when the desired result is first/path/second/path
 *
 * @param first First filesystem path
 * @param second Second filesystem path
 *
 * @returns A concatenated filesystem path.
 */
[[nodiscard]] std::filesystem::path ConcatPath(const std::filesystem::path& first,
                                               const std::filesystem::path& second);

#ifdef _WIN32
template <typename Path1, typename Path2>
[[nodiscard]] std::filesystem::path ConcatPath(const Path1& first, const Path2& second) {
    using ValueType1 = typename Path1::value_type;
    using ValueType2 = typename Path2::value_type;
    if constexpr (IsChar<ValueType1> && IsChar<ValueType2>) {
        return ConcatPath(ToU8String(first), ToU8String(second));
    } else if constexpr (IsChar<ValueType1> && !IsChar<ValueType2>) {
        return ConcatPath(ToU8String(first), second);
    } else if constexpr (!IsChar<ValueType1> && IsChar<ValueType2>) {
        return ConcatPath(first, ToU8String(second));
    } else {
        return ConcatPath(std::filesystem::path{first}, std::filesystem::path{second});
    }
}
#endif

/**
 * Safe variant of ConcatPath that takes in a base path and an offset path from the given base path.
 *
 * If ConcatPath(base, offset) resolves to a path that is sandboxed within the base path,
 * this will return the concatenated path. Otherwise this will return the base path.
 *
 * @param base Base filesystem path
 * @param offset Offset filesystem path
 *
 * @returns A concatenated filesystem path if it is within the base path,
 *          returns the base path otherwise.
 */
[[nodiscard]] std::filesystem::path ConcatPathSafe(const std::filesystem::path& base,
                                                   const std::filesystem::path& offset);

#ifdef _WIN32
template <typename Path1, typename Path2>
[[nodiscard]] std::filesystem::path ConcatPathSafe(const Path1& base, const Path2& offset) {
    using ValueType1 = typename Path1::value_type;
    using ValueType2 = typename Path2::value_type;
    if constexpr (IsChar<ValueType1> && IsChar<ValueType2>) {
        return ConcatPathSafe(ToU8String(base), ToU8String(offset));
    } else if constexpr (IsChar<ValueType1> && !IsChar<ValueType2>) {
        return ConcatPathSafe(ToU8String(base), offset);
    } else if constexpr (!IsChar<ValueType1> && IsChar<ValueType2>) {
        return ConcatPathSafe(base, ToU8String(offset));
    } else {
        return ConcatPathSafe(std::filesystem::path{base}, std::filesystem::path{offset});
    }
}
#endif

/**
 * Checks whether a given path is sandboxed within a given base path.
 *
 * @param base Base filesystem path
 * @param path Filesystem path
 *
 * @returns True if the given path is sandboxed within the given base path, false otherwise.
 */
[[nodiscard]] bool IsPathSandboxed(const std::filesystem::path& base,
                                   const std::filesystem::path& path);

#ifdef _WIN32
template <typename Path1, typename Path2>
[[nodiscard]] bool IsPathSandboxed(const Path1& base, const Path2& path) {
    using ValueType1 = typename Path1::value_type;
    using ValueType2 = typename Path2::value_type;
    if constexpr (IsChar<ValueType1> && IsChar<ValueType2>) {
        return IsPathSandboxed(ToU8String(base), ToU8String(path));
    } else if constexpr (IsChar<ValueType1> && !IsChar<ValueType2>) {
        return IsPathSandboxed(ToU8String(base), path);
    } else if constexpr (!IsChar<ValueType1> && IsChar<ValueType2>) {
        return IsPathSandboxed(base, ToU8String(path));
    } else {
        return IsPathSandboxed(std::filesystem::path{base}, std::filesystem::path{path});
    }
}
#endif

/**
 * Checks if a character is a directory separator (either a forward slash or backslash).
 *
 * @param character Character
 *
 * @returns True if the character is a directory separator, false otherwise.
 */
[[nodiscard]] bool IsDirSeparator(char character);

/**
 * Checks if a character is a directory separator (either a forward slash or backslash).
 *
 * @param character Character
 *
 * @returns True if the character is a directory separator, false otherwise.
 */
[[nodiscard]] bool IsDirSeparator(char8_t character);

/**
 * Removes any trailing directory separators if they exist in the given path.
 *
 * @param path Filesystem path
 *
 * @returns The filesystem path without any trailing directory separators.
 */
[[nodiscard]] std::filesystem::path RemoveTrailingSeparators(const std::filesystem::path& path);

#ifdef _WIN32
template <typename Path>
[[nodiscard]] std::filesystem::path RemoveTrailingSeparators(const Path& path) {
    if constexpr (IsChar<typename Path::value_type>) {
        return RemoveTrailingSeparators(ToU8String(path));
    } else {
        return RemoveTrailingSeparators(std::filesystem::path{path});
    }
}
#endif

/**
 * Sets the directory used for application storage. Used on Android where we do not know internal
 * storage until informed by the frontend.
 *
 * @param app_directory Directory to use for application storage.
 */
void SetAppDirectory(const std::string& app_directory);

/**
 * Gets the filesystem path associated with the YuzuPath enum.
 *
 * @param yuzu_path YuzuPath enum
 *
 * @returns The filesystem path associated with the YuzuPath enum.
 */
[[nodiscard]] const std::filesystem::path& GetYuzuPath(YuzuPath yuzu_path);

/**
 * Gets the filesystem path associated with the YuzuPath enum as a UTF-8 encoded std::string.
 *
 * @param yuzu_path YuzuPath enum
 *
 * @returns The filesystem path associated with the YuzuPath enum as a UTF-8 encoded std::string.
 */
[[nodiscard]] std::string GetYuzuPathString(YuzuPath yuzu_path);

/**
 * Sets a new filesystem path associated with the YuzuPath enum.
 * If the filesystem object at new_path is not a directory, this function will not do anything.
 *
 * @param yuzu_path YuzuPath enum
 * @param new_path New filesystem path
 */
void SetYuzuPath(YuzuPath yuzu_path, const std::filesystem::path& new_path);

#ifdef _WIN32
template <typename Path>
void SetYuzuPath(YuzuPath yuzu_path, const Path& new_path) {
    if constexpr (IsChar<typename Path::value_type>) {
        SetYuzuPath(yuzu_path, ToU8String(new_path));
    } else {
        SetYuzuPath(yuzu_path, std::filesystem::path{new_path});
    }
}
#endif

#ifdef _WIN32

/**
 * Gets the path of the directory containing the executable of the current process.
 *
 * @returns The path of the directory containing the executable of the current process.
 */
[[nodiscard]] std::filesystem::path GetExeDirectory();

/**
 * Gets the path of the current user's %APPDATA% directory (%USERPROFILE%/AppData/Roaming).
 *
 * @returns The path of the current user's %APPDATA% directory.
 */
[[nodiscard]] std::filesystem::path GetAppDataRoamingDirectory();

/**
 * Gets the path of the current user's desktop directory.
 *
 * @returns The path of the current user's desktop directory.
 */
[[nodiscard]] std::filesystem::path GetWindowsDesktopPath();

/**
 * Gets FOLDERID_ApplicationShortcuts directory path on Windows.
 *
 * @returns The path of the current user's FOLDERID_ApplicationShortcuts directory.
 */
[[nodiscard]] std::filesystem::path GetWindowsAppShortcutsPath();

#else

/**
 * Gets the path of the directory specified by the #HOME environment variable.
 * If $HOME is not defined, it will attempt to query the user database in passwd instead.
 *
 * @returns The path of the current user's home directory.
 */
[[nodiscard]] std::filesystem::path GetHomeDirectory();

/**
 * Gets the relevant paths for yuzu to store its data based on the given XDG environment variable.
 * See https://specifications.freedesktop.org/basedir-spec/basedir-spec-latest.html
 * Defaults to $HOME/.local/share for main application data,
 * $HOME/.cache for cached data, and $HOME/.config for configuration files.
 *
 * @param env_name XDG environment variable name
 *
 * @returns The path where yuzu should store its data.
 */
[[nodiscard]] std::filesystem::path GetDataDirectory(const std::string& env_name);

#endif

#ifdef __APPLE__

[[nodiscard]] std::filesystem::path GetBundleDirectory();

#endif

// vvvvvvvvvv Deprecated vvvvvvvvvv //

// Removes the final '/' or '\' if one exists
[[nodiscard]] std::string_view RemoveTrailingSlash(std::string_view path);

enum class DirectorySeparator {
    ForwardSlash,
    BackwardSlash,
    PlatformDefault,
};

// Splits the path on '/' or '\' and put the components into a vector
// i.e. "C:\Users\Yuzu\Documents\save.bin" becomes {"C:", "Users", "Yuzu", "Documents", "save.bin" }
[[nodiscard]] std::vector<std::string> SplitPathComponents(std::string_view filename);

// Removes trailing slash, makes all '\\' into '/', and removes duplicate '/'. Makes '/' into '\\'
// depending if directory_separator is BackwardSlash or PlatformDefault and running on windows
[[nodiscard]] std::string SanitizePath(
    std::string_view path,
    DirectorySeparator directory_separator = DirectorySeparator::ForwardSlash);

// Gets all of the text up to the last '/' or '\' in the path.
[[nodiscard]] std::string_view GetParentPath(std::string_view path);

// Gets all of the text after the first '/' or '\' in the path.
[[nodiscard]] std::string_view GetPathWithoutTop(std::string_view path);

// Gets the filename of the path
[[nodiscard]] std::string_view GetFilename(std::string_view path);

// Gets the extension of the filename
[[nodiscard]] std::string_view GetExtensionFromFilename(std::string_view name);

} // namespace Common::FS<|MERGE_RESOLUTION|>--- conflicted
+++ resolved
@@ -25,11 +25,7 @@
     SDMCDir,        // Where the emulated SDMC is stored.
     ShaderDir,      // Where shaders are stored.
     TASDir,         // Where TAS scripts are stored.
-<<<<<<< HEAD
-    IconsDir,       // Where Icons for windows shortcuts are stored.
-=======
     IconsDir,       // Where Icons for Windows shortcuts are stored.
->>>>>>> 1c1959ea
 };
 
 /**
