// Copyright 2018 yuzu emulator team
// Licensed under GPLv2 or any later version
// Refer to the license.txt file included.

#include <algorithm>
#include <fmt/format.h>
#include "common/assert.h"
#include "common/logging/log.h"
#include "common/string_util.h"
#include "core/core.h"
#include "core/hle/ipc.h"
#include "core/hle/ipc_helpers.h"
#include "core/hle/kernel/client_port.h"
#include "core/hle/kernel/handle_table.h"
#include "core/hle/kernel/kernel.h"
#include "core/hle/kernel/process.h"
#include "core/hle/kernel/server_port.h"
#include "core/hle/kernel/thread.h"
#include "core/hle/service/acc/acc.h"
#include "core/hle/service/am/am.h"
#include "core/hle/service/aoc/aoc_u.h"
#include "core/hle/service/apm/apm.h"
#include "core/hle/service/arp/arp.h"
#include "core/hle/service/audio/audio.h"
#include "core/hle/service/bcat/bcat.h"
#include "core/hle/service/bpc/bpc.h"
#include "core/hle/service/btdrv/btdrv.h"
#include "core/hle/service/btm/btm.h"
#include "core/hle/service/caps/caps.h"
#include "core/hle/service/erpt/erpt.h"
#include "core/hle/service/es/es.h"
#include "core/hle/service/eupld/eupld.h"
#include "core/hle/service/fatal/fatal.h"
#include "core/hle/service/fgm/fgm.h"
#include "core/hle/service/filesystem/filesystem.h"
#include "core/hle/service/friend/friend.h"
#include "core/hle/service/grc/grc.h"
#include "core/hle/service/hid/hid.h"
#include "core/hle/service/lbl/lbl.h"
#include "core/hle/service/ldn/ldn.h"
#include "core/hle/service/ldr/ldr.h"
#include "core/hle/service/lm/lm.h"
#include "core/hle/service/mig/mig.h"
#include "core/hle/service/mii/mii.h"
#include "core/hle/service/mm/mm_u.h"
#include "core/hle/service/ncm/ncm.h"
#include "core/hle/service/nfc/nfc.h"
#include "core/hle/service/nfp/nfp.h"
#include "core/hle/service/nifm/nifm.h"
#include "core/hle/service/nim/nim.h"
#include "core/hle/service/ns/ns.h"
#include "core/hle/service/nvdrv/nvdrv.h"
#include "core/hle/service/nvflinger/nvflinger.h"
#include "core/hle/service/pcie/pcie.h"
#include "core/hle/service/pctl/pctl.h"
#include "core/hle/service/pcv/pcv.h"
#include "core/hle/service/pm/pm.h"
#include "core/hle/service/prepo/prepo.h"
#include "core/hle/service/psc/psc.h"
#include "core/hle/service/service.h"
#include "core/hle/service/set/settings.h"
#include "core/hle/service/sm/sm.h"
#include "core/hle/service/sockets/sockets.h"
#include "core/hle/service/spl/module.h"
#include "core/hle/service/ssl/ssl.h"
#include "core/hle/service/time/time.h"
#include "core/hle/service/usb/usb.h"
#include "core/hle/service/vi/vi.h"
#include "core/hle/service/wlan/wlan.h"

using Kernel::ClientPort;
using Kernel::ServerPort;
using Kernel::SharedPtr;

namespace Service {

/**
 * Creates a function string for logging, complete with the name (or header code, depending
 * on what's passed in) the port name, and all the cmd_buff arguments.
 */
static std::string MakeFunctionString(const char* name, const char* port_name,
                                      const u32* cmd_buff) {
    // Number of params == bits 0-5 + bits 6-11
    int num_params = (cmd_buff[0] & 0x3F) + ((cmd_buff[0] >> 6) & 0x3F);

    std::string function_string = fmt::format("function '{}': port={}", name, port_name);
    for (int i = 1; i <= num_params; ++i) {
        function_string += fmt::format(", cmd_buff[{}]=0x{:X}", i, cmd_buff[i]);
    }
    return function_string;
}

////////////////////////////////////////////////////////////////////////////////////////////////////

ServiceFrameworkBase::ServiceFrameworkBase(const char* service_name, u32 max_sessions,
                                           InvokerFn* handler_invoker)
    : service_name(service_name), max_sessions(max_sessions), handler_invoker(handler_invoker) {}

ServiceFrameworkBase::~ServiceFrameworkBase() = default;

void ServiceFrameworkBase::InstallAsService(SM::ServiceManager& service_manager) {
    SharedPtr<ServerPort> port =
        service_manager.RegisterService(service_name, max_sessions).Unwrap();
    port->SetHleHandler(shared_from_this());
}

void ServiceFrameworkBase::InstallAsNamedPort() {
    auto& kernel = Core::System::GetInstance().Kernel();
    SharedPtr<ServerPort> server_port;
    SharedPtr<ClientPort> client_port;
    std::tie(server_port, client_port) =
        ServerPort::CreatePortPair(kernel, max_sessions, service_name);
    server_port->SetHleHandler(shared_from_this());
    kernel.AddNamedPort(service_name, std::move(client_port));
}

<<<<<<< HEAD
void ServiceFrameworkBase::RegisterHandlersBase(const FunctionInfoBase* functions, size_t n) {
=======
Kernel::SharedPtr<Kernel::ClientPort> ServiceFrameworkBase::CreatePort() {
    ASSERT(port == nullptr);

    auto& kernel = Core::System::GetInstance().Kernel();
    Kernel::SharedPtr<Kernel::ServerPort> server_port;
    Kernel::SharedPtr<Kernel::ClientPort> client_port;
    std::tie(server_port, client_port) =
        Kernel::ServerPort::CreatePortPair(kernel, max_sessions, service_name);
    port = MakeResult<Kernel::SharedPtr<Kernel::ServerPort>>(std::move(server_port)).Unwrap();
    port->SetHleHandler(shared_from_this());
    return client_port;
}

void ServiceFrameworkBase::RegisterHandlersBase(const FunctionInfoBase* functions, std::size_t n) {
>>>>>>> f2372651
    handlers.reserve(handlers.size() + n);
    for (std::size_t i = 0; i < n; ++i) {
        // Usually this array is sorted by id already, so hint to insert at the end
        handlers.emplace_hint(handlers.cend(), functions[i].expected_header, functions[i]);
    }
}

void ServiceFrameworkBase::ReportUnimplementedFunction(Kernel::HLERequestContext& ctx,
                                                       const FunctionInfoBase* info) {
    auto cmd_buf = ctx.CommandBuffer();
    std::string function_name = info == nullptr ? fmt::format("{}", ctx.GetCommand()) : info->name;

    fmt::memory_buffer buf;
    fmt::format_to(buf, "function '{}': port='{}' cmd_buf={{[0]=0x{:X}", function_name,
                   service_name, cmd_buf[0]);
    for (int i = 1; i <= 8; ++i) {
        fmt::format_to(buf, ", [{}]=0x{:X}", i, cmd_buf[i]);
    }
    buf.push_back('}');

    LOG_ERROR(Service, "unknown / unimplemented {}", fmt::to_string(buf));
    UNIMPLEMENTED();
}

void ServiceFrameworkBase::InvokeRequest(Kernel::HLERequestContext& ctx) {
    auto itr = handlers.find(ctx.GetCommand());
    const FunctionInfoBase* info = itr == handlers.end() ? nullptr : &itr->second;
    if (info == nullptr || info->handler_callback == nullptr) {
        return ReportUnimplementedFunction(ctx, info);
    }

    LOG_TRACE(
        Service, "{}",
        MakeFunctionString(info->name, GetServiceName().c_str(), ctx.CommandBuffer()).c_str());
    handler_invoker(this, info->handler_callback, ctx);
}

ResultCode ServiceFrameworkBase::HandleSyncRequest(Kernel::HLERequestContext& context) {
    switch (context.GetCommandType()) {
    case IPC::CommandType::Close: {
        IPC::ResponseBuilder rb{context, 2};
        rb.Push(RESULT_SUCCESS);
        return ResultCode(ErrorModule::HIPC, ErrorDescription::RemoteProcessDead);
    }
    case IPC::CommandType::ControlWithContext:
    case IPC::CommandType::Control: {
        Core::System::GetInstance().ServiceManager().InvokeControlRequest(context);
        break;
    }
    case IPC::CommandType::RequestWithContext:
    case IPC::CommandType::Request: {
        InvokeRequest(context);
        break;
    }
    default:
        UNIMPLEMENTED_MSG("command_type={}", static_cast<int>(context.GetCommandType()));
    }

    context.WriteToOutgoingCommandBuffer(*Kernel::GetCurrentThread());

    return RESULT_SUCCESS;
}

////////////////////////////////////////////////////////////////////////////////////////////////////
// Module interface

/// Initialize ServiceManager
void Init(std::shared_ptr<SM::ServiceManager>& sm, const FileSys::VirtualFilesystem& rfs) {
    // NVFlinger needs to be accessed by several services like Vi and AppletOE so we instantiate it
    // here and pass it into the respective InstallInterfaces functions.
    auto nv_flinger = std::make_shared<NVFlinger::NVFlinger>();

    SM::ServiceManager::InstallInterfaces(sm);

    Account::InstallInterfaces(*sm);
    AM::InstallInterfaces(*sm, nv_flinger);
    AOC::InstallInterfaces(*sm);
    APM::InstallInterfaces(*sm);
    ARP::InstallInterfaces(*sm);
    Audio::InstallInterfaces(*sm);
    BCAT::InstallInterfaces(*sm);
    BPC::InstallInterfaces(*sm);
    BtDrv::InstallInterfaces(*sm);
    BTM::InstallInterfaces(*sm);
    Capture::InstallInterfaces(*sm);
    ERPT::InstallInterfaces(*sm);
    ES::InstallInterfaces(*sm);
    EUPLD::InstallInterfaces(*sm);
    Fatal::InstallInterfaces(*sm);
    FGM::InstallInterfaces(*sm);
    FileSystem::InstallInterfaces(*sm, rfs);
    Friend::InstallInterfaces(*sm);
    GRC::InstallInterfaces(*sm);
    HID::InstallInterfaces(*sm);
    LBL::InstallInterfaces(*sm);
    LDN::InstallInterfaces(*sm);
    LDR::InstallInterfaces(*sm);
    LM::InstallInterfaces(*sm);
    Migration::InstallInterfaces(*sm);
    Mii::InstallInterfaces(*sm);
    MM::InstallInterfaces(*sm);
    NCM::InstallInterfaces(*sm);
    NFC::InstallInterfaces(*sm);
    NFP::InstallInterfaces(*sm);
    NIFM::InstallInterfaces(*sm);
    NIM::InstallInterfaces(*sm);
    NS::InstallInterfaces(*sm);
    Nvidia::InstallInterfaces(*sm, *nv_flinger);
    PCIe::InstallInterfaces(*sm);
    PCTL::InstallInterfaces(*sm);
    PCV::InstallInterfaces(*sm);
    PlayReport::InstallInterfaces(*sm);
    PM::InstallInterfaces(*sm);
    PSC::InstallInterfaces(*sm);
    Set::InstallInterfaces(*sm);
    Sockets::InstallInterfaces(*sm);
    SPL::InstallInterfaces(*sm);
    SSL::InstallInterfaces(*sm);
    Time::InstallInterfaces(*sm);
    USB::InstallInterfaces(*sm);
    VI::InstallInterfaces(*sm, nv_flinger);
    WLAN::InstallInterfaces(*sm);

    LOG_DEBUG(Service, "initialized OK");
}

/// Shutdown ServiceManager
void Shutdown() {
    LOG_DEBUG(Service, "shutdown OK");
}
} // namespace Service<|MERGE_RESOLUTION|>--- conflicted
+++ resolved
@@ -114,24 +114,7 @@
     kernel.AddNamedPort(service_name, std::move(client_port));
 }
 
-<<<<<<< HEAD
-void ServiceFrameworkBase::RegisterHandlersBase(const FunctionInfoBase* functions, size_t n) {
-=======
-Kernel::SharedPtr<Kernel::ClientPort> ServiceFrameworkBase::CreatePort() {
-    ASSERT(port == nullptr);
-
-    auto& kernel = Core::System::GetInstance().Kernel();
-    Kernel::SharedPtr<Kernel::ServerPort> server_port;
-    Kernel::SharedPtr<Kernel::ClientPort> client_port;
-    std::tie(server_port, client_port) =
-        Kernel::ServerPort::CreatePortPair(kernel, max_sessions, service_name);
-    port = MakeResult<Kernel::SharedPtr<Kernel::ServerPort>>(std::move(server_port)).Unwrap();
-    port->SetHleHandler(shared_from_this());
-    return client_port;
-}
-
 void ServiceFrameworkBase::RegisterHandlersBase(const FunctionInfoBase* functions, std::size_t n) {
->>>>>>> f2372651
     handlers.reserve(handlers.size() + n);
     for (std::size_t i = 0; i < n; ++i) {
         // Usually this array is sorted by id already, so hint to insert at the end
