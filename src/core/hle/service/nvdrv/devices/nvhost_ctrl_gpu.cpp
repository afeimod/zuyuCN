--- conflicted
+++ resolved
@@ -77,14 +77,9 @@
 u32 nvhost_ctrl_gpu::GetTPCMasks(const std::vector<u8>& input, std::vector<u8>& output) {
     IoctlGpuGetTpcMasksArgs params{};
     std::memcpy(&params, input.data(), input.size());
-<<<<<<< HEAD
-    LOG_WARNING(Service_NVDRV, "(STUBBED) called, mask=0x%x, mask_buf_addr=0x%" PRIx64,
-                params.mask_buf_size, params.mask_buf_addr);
-    params.unk = 0xcafe; // TODO(ogniK): Needs to be non 0, what does this actually do?
-=======
     NGLOG_WARNING(Service_NVDRV, "(STUBBED) called, mask={:#X}, mask_buf_addr={:#X}",
                   params.mask_buf_size, params.mask_buf_addr);
->>>>>>> 4ac9b47d
+    params.unk = 0xcafe; // TODO(ogniK): Needs to be non 0, what does this actually do?
     std::memcpy(output.data(), &params, sizeof(params));
     return 0;
 }
