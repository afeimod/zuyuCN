// Copyright 2013 Dolphin Emulator Project
// Licensed under GPLv2+
// Refer to the license.txt file included.

// Originally written by Sven Peter <sven@fail0verflow.com> for anergistic.

#pragma once

#include <string>
#include "common/common_types.h"
#include "core/hle/kernel/thread.h"

namespace GDBStub {

/// Breakpoint Method
enum class BreakpointType {
    None,    ///< None
    Execute, ///< Execution Breakpoint
    Read,    ///< Read Breakpoint
    Write,   ///< Write Breakpoint
    Access   ///< Access (R/W) Breakpoint
};

struct BreakpointAddress {
    PAddr address;
    BreakpointType type;
};

/**
 * Set the port the gdbstub should use to listen for connections.
 *
 * @param port Port to listen for connection
 */
void SetServerPort(u16 port);

/**
 * Starts or stops the server if possible.
 *
 * @param status Set the server to enabled or disabled.
 */
void ToggleServer(bool status);

/// Start the gdbstub server.
void Init();

/// Stop gdbstub server.
void Shutdown();

/// Checks if the gdbstub server is enabled.
bool IsServerEnabled();

/// Returns true if there is an active socket connection.
bool IsConnected();

/// Register module.
<<<<<<< HEAD
void RegisterModule(const char* name, PAddr beg, PAddr end);
=======
void RegisterModule(std::string name, PAddr beg, PAddr end, bool add_elf_ext = true);
>>>>>>> 85d02d07

/**
 * Signal to the gdbstub server that it should halt CPU execution.
 *
 * @param is_memory_break If true, the break resulted from a memory breakpoint.
 */
void Break(bool is_memory_break = false);

/// Determine if there was a memory breakpoint.
bool IsMemoryBreak();

/// Read and handle packet from gdb client.
void HandlePacket();

/**
 * Get the nearest breakpoint of the specified type at the given address.
 *
 * @param addr Address to search from.
 * @param type Type of breakpoint.
 */
BreakpointAddress GetNextBreakpointFromAddress(PAddr addr, GDBStub::BreakpointType type);

/**
 * Check if a breakpoint of the specified type exists at the given address.
 *
 * @param addr Address of breakpoint.
 * @param type Type of breakpoint.
 */
bool CheckBreakpoint(PAddr addr, GDBStub::BreakpointType type);

/// If set to true, the CPU will halt at the beginning of the next CPU loop.
bool GetCpuHaltFlag();

/// If set to true and the CPU is halted, the CPU will step one instruction.
bool GetCpuStepFlag();

/**
 * When set to true, the CPU will step one instruction when the CPU is halted next.
 *
 * @param is_step
 */
void SetCpuStepFlag(bool is_step);

/**
 * Send trap signal from thread back to the gdbstub server.
 *
 * @param thread Sending thread.
 * @param trap Trap no.
 */
void SendTrap(Kernel::Thread* thread, int trap);
} // namespace GDBStub<|MERGE_RESOLUTION|>--- conflicted
+++ resolved
@@ -53,11 +53,7 @@
 bool IsConnected();
 
 /// Register module.
-<<<<<<< HEAD
-void RegisterModule(const char* name, PAddr beg, PAddr end);
-=======
 void RegisterModule(std::string name, PAddr beg, PAddr end, bool add_elf_ext = true);
->>>>>>> 85d02d07
 
 /**
  * Signal to the gdbstub server that it should halt CPU execution.
