// Copyright 2013 Dolphin Emulator Project
// Licensed under GPLv2+
// Refer to the license.txt file included.

// Originally written by Sven Peter <sven@fail0verflow.com> for anergistic.

#include <algorithm>
#include <atomic>
#include <climits>
#include <csignal>
#include <cstdarg>
#include <cstdio>
#include <cstring>
#include <map>
#include <numeric>
#include <fcntl.h>

#ifdef _WIN32
#include <winsock2.h>
// winsock2.h needs to be included first to prevent winsock.h being included by other includes
#include <io.h>
#include <iphlpapi.h>
#include <ws2tcpip.h>
#define SHUT_RDWR 2
#else
#include <netinet/in.h>
#include <sys/select.h>
#include <sys/socket.h>
#include <sys/un.h>
#include <unistd.h>
#endif

#include "common/logging/log.h"
#include "common/string_util.h"
#include "common/swap.h"
#include "core/arm/arm_interface.h"
#include "core/core.h"
#include "core/core_cpu.h"
#include "core/gdbstub/gdbstub.h"
#include "core/hle/kernel/kernel.h"
#include "core/hle/kernel/scheduler.h"
#include "core/loader/loader.h"
#include "core/memory.h"

const int GDB_BUFFER_SIZE = 10000;

const char GDB_STUB_START = '$';
const char GDB_STUB_END = '#';
const char GDB_STUB_ACK = '+';
const char GDB_STUB_NACK = '-';

#ifndef SIGTRAP
const u32 SIGTRAP = 5;
#endif

#ifndef SIGTERM
const u32 SIGTERM = 15;
#endif

#ifndef MSG_WAITALL
const u32 MSG_WAITALL = 8;
#endif

const u32 LR_REGISTER = 30;
const u32 SP_REGISTER = 31;
const u32 PC_REGISTER = 32;
const u32 CPSR_REGISTER = 33;
const u32 UC_ARM64_REG_Q0 = 34;
const u32 FPSCR_REGISTER = 66;
<<<<<<< HEAD
=======

// TODO/WiP - Used while working on support for FPU
const u32 TODO_DUMMY_REG_997 = 997;
const u32 TODO_DUMMY_REG_998 = 998;
>>>>>>> 6662a695

// For sample XML files see the GDB source /gdb/features
// GDB also wants the l character at the start
// This XML defines what the registers are for this specific ARM device
static const char* target_xml =
    R"(l<?xml version="1.0"?>
<!DOCTYPE target SYSTEM "gdb-target.dtd">
<target version="1.0">
  <feature name="org.gnu.gdb.aarch64.core">
    <reg name="x0" bitsize="64"/>
    <reg name="x1" bitsize="64"/>
    <reg name="x2" bitsize="64"/>
    <reg name="x3" bitsize="64"/>
    <reg name="x4" bitsize="64"/>
    <reg name="x5" bitsize="64"/>
    <reg name="x6" bitsize="64"/>
    <reg name="x7" bitsize="64"/>
    <reg name="x8" bitsize="64"/>
    <reg name="x9" bitsize="64"/>
    <reg name="x10" bitsize="64"/>
    <reg name="x11" bitsize="64"/>
    <reg name="x12" bitsize="64"/>
    <reg name="x13" bitsize="64"/>
    <reg name="x14" bitsize="64"/>
    <reg name="x15" bitsize="64"/>
    <reg name="x16" bitsize="64"/>
    <reg name="x17" bitsize="64"/>
    <reg name="x18" bitsize="64"/>
    <reg name="x19" bitsize="64"/>
    <reg name="x20" bitsize="64"/>
    <reg name="x21" bitsize="64"/>
    <reg name="x22" bitsize="64"/>
    <reg name="x23" bitsize="64"/>
    <reg name="x24" bitsize="64"/>
    <reg name="x25" bitsize="64"/>
    <reg name="x26" bitsize="64"/>
    <reg name="x27" bitsize="64"/>
    <reg name="x28" bitsize="64"/>
    <reg name="x29" bitsize="64"/>
    <reg name="x30" bitsize="64"/>
    <reg name="sp" bitsize="64" type="data_ptr"/>

    <reg name="pc" bitsize="64" type="code_ptr"/>

    <flags id="cpsr_flags" size="4">
      <field name="SP" start="0" end="0"/>
      <field name="" start="1" end="1"/>
      <field name="EL" start="2" end="3"/>
      <field name="nRW" start="4" end="4"/>
      <field name="" start="5" end="5"/>
      <field name="F" start="6" end="6"/>
      <field name="I" start="7" end="7"/>
      <field name="A" start="8" end="8"/>
      <field name="D" start="9" end="9"/>

      <field name="IL" start="20" end="20"/>
      <field name="SS" start="21" end="21"/>

      <field name="V" start="28" end="28"/>
      <field name="C" start="29" end="29"/>
      <field name="Z" start="30" end="30"/>
      <field name="N" start="31" end="31"/>
    </flags>
    <reg name="cpsr" bitsize="32" type="cpsr_flags"/>
  </feature>
  <feature name="org.gnu.gdb.aarch64.fpu">
  </feature>
</target>
)";

namespace GDBStub {

static int gdbserver_socket = -1;

static u8 command_buffer[GDB_BUFFER_SIZE];
static u32 command_length;

static u32 latest_signal = 0;
static bool memory_break = false;

static Kernel::Thread* current_thread = nullptr;
static u32 current_core = 0;

// Binding to a port within the reserved ports range (0-1023) requires root permissions,
// so default to a port outside of that range.
static u16 gdbstub_port = 24689;

static bool halt_loop = true;
static bool step_loop = false;
static bool send_trap = false;

// If set to false, the server will never be started and no
// gdbstub-related functions will be executed.
static std::atomic<bool> server_enabled(false);

#ifdef _WIN32
WSADATA InitData;
#endif

struct Breakpoint {
    bool active;
    PAddr addr;
    u64 len;
    u8 old[4];
};

static std::map<u64, Breakpoint> breakpoints_execute;
static std::map<u64, Breakpoint> breakpoints_read;
static std::map<u64, Breakpoint> breakpoints_write;

struct Module {
    std::string name;
    PAddr beg;
    PAddr end;
};

static std::vector<Module> modules;

void RegisterModule(std::string name, PAddr beg, PAddr end, bool add_elf_ext) {
    Module module;
    if (add_elf_ext) {
        Common::SplitPath(name, nullptr, &module.name, nullptr);
        module.name += ".elf";
    } else {
        module.name = std::move(name);
    }
    module.beg = beg;
    module.end = end;
    modules.push_back(std::move(module));
}

static Kernel::Thread* FindThreadById(int id) {
    for (u32 core = 0; core < Core::NUM_CPU_CORES; core++) {
        const auto& threads = Core::System::GetInstance().Scheduler(core)->GetThreadList();
        for (auto& thread : threads) {
            if (thread->GetThreadId() == id) {
                current_core = core;
                return thread.get();
            }
        }
    }
    return nullptr;
}

static u64 RegRead(int id, Kernel::Thread* thread = nullptr) {
    if (!thread) {
        return 0;
    }

    if (id < SP_REGISTER) {
        return thread->context.cpu_registers[id];
    } else if (id == SP_REGISTER) {
        return thread->context.sp;
    } else if (id == PC_REGISTER) {
        return thread->context.pc;
    } else if (id == CPSR_REGISTER) {
        return thread->context.cpsr;
    } else if (id > CPSR_REGISTER && id < FPSCR_REGISTER) {
        return thread->context.fpu_registers[id - UC_ARM64_REG_Q0][0];
    } else {
        return 0;
    }
}

static void RegWrite(int id, u64 val, Kernel::Thread* thread = nullptr) {
    if (!thread) {
        return;
    }

    if (id < SP_REGISTER) {
        thread->context.cpu_registers[id] = val;
    } else if (id == SP_REGISTER) {
        thread->context.sp = val;
    } else if (id == PC_REGISTER) {
        thread->context.pc = val;
    } else if (id == CPSR_REGISTER) {
        thread->context.cpsr = val;
    } else if (id > CPSR_REGISTER && id < FPSCR_REGISTER) {
        thread->context.fpu_registers[id - (CPSR_REGISTER + 1)][0] = val;
    }
}

/**
 * Turns hex string character into the equivalent byte.
 *
 * @param hex Input hex character to be turned into byte.
 */
static u8 HexCharToValue(u8 hex) {
    if (hex >= '0' && hex <= '9') {
        return hex - '0';
    } else if (hex >= 'a' && hex <= 'f') {
        return hex - 'a' + 0xA;
    } else if (hex >= 'A' && hex <= 'F') {
        return hex - 'A' + 0xA;
    }

    LOG_ERROR(Debug_GDBStub, "Invalid nibble: {} ({:02X})", hex, hex);
    return 0;
}

/**
 * Turn nibble of byte into hex string character.
 *
 * @param n Nibble to be turned into hex character.
 */
static u8 NibbleToHex(u8 n) {
    n &= 0xF;
    if (n < 0xA) {
        return '0' + n;
    } else {
        return 'a' + n - 0xA;
    }
}

/**
 * Converts input hex string characters into an array of equivalent of u8 bytes.
 *
 * @param src Pointer to array of output hex string characters.
 * @param len Length of src array.
 */
static u32 HexToInt(const u8* src, size_t len) {
    u32 output = 0;
    while (len-- > 0) {
        output = (output << 4) | HexCharToValue(src[0]);
        src++;
    }
    return output;
}

/**
 * Converts input hex string characters into an array of equivalent of u8 bytes.
 *
 * @param src Pointer to array of output hex string characters.
 * @param len Length of src array.
 */
static u64 HexToLong(const u8* src, size_t len) {
    u64 output = 0;
    while (len-- > 0) {
        output = (output << 4) | HexCharToValue(src[0]);
        src++;
    }
    return output;
}

/**
 * Converts input array of u8 bytes into their equivalent hex string characters.
 *
 * @param dest Pointer to buffer to store output hex string characters.
 * @param src Pointer to array of u8 bytes.
 * @param len Length of src array.
 */
static void MemToGdbHex(u8* dest, const u8* src, size_t len) {
    while (len-- > 0) {
        u8 tmp = *src++;
        *dest++ = NibbleToHex(tmp >> 4);
        *dest++ = NibbleToHex(tmp);
    }
}

/**
 * Converts input gdb-formatted hex string characters into an array of equivalent of u8 bytes.
 *
 * @param dest Pointer to buffer to store u8 bytes.
 * @param src Pointer to array of output hex string characters.
 * @param len Length of src array.
 */
static void GdbHexToMem(u8* dest, const u8* src, size_t len) {
    while (len-- > 0) {
        *dest++ = (HexCharToValue(src[0]) << 4) | HexCharToValue(src[1]);
        src += 2;
    }
}

/**
 * Convert a u32 into a gdb-formatted hex string.
 *
 * @param dest Pointer to buffer to store output hex string characters.
 * @param v    Value to convert.
 */
static void IntToGdbHex(u8* dest, u32 v) {
    for (int i = 0; i < 8; i += 2) {
        dest[i + 1] = NibbleToHex(static_cast<u8>(v >> (4 * i)));
        dest[i] = NibbleToHex(static_cast<u8>(v >> (4 * (i + 1))));
    }
}

/**
 * Convert a u64 into a gdb-formatted hex string.
 *
 * @param dest Pointer to buffer to store output hex string characters.
 * @param v    Value to convert.
 */
static void LongToGdbHex(u8* dest, u64 v) {
    for (int i = 0; i < 16; i += 2) {
        dest[i + 1] = NibbleToHex(static_cast<u8>(v >> (4 * i)));
        dest[i] = NibbleToHex(static_cast<u8>(v >> (4 * (i + 1))));
    }
}

/**
 * Convert a gdb-formatted hex string into a u32.
 *
 * @param src Pointer to hex string.
 */
static u32 GdbHexToInt(const u8* src) {
    u32 output = 0;

    for (int i = 0; i < 8; i += 2) {
        output = (output << 4) | HexCharToValue(src[7 - i - 1]);
        output = (output << 4) | HexCharToValue(src[7 - i]);
    }

    return output;
}

/**
 * Convert a gdb-formatted hex string into a u64.
 *
 * @param src Pointer to hex string.
 */
static u64 GdbHexToLong(const u8* src) {
    u64 output = 0;

    for (int i = 0; i < 16; i += 2) {
        output = (output << 4) | HexCharToValue(src[15 - i - 1]);
        output = (output << 4) | HexCharToValue(src[15 - i]);
    }

    return output;
}

/// Read a byte from the gdb client.
static u8 ReadByte() {
    u8 c;
    size_t received_size = recv(gdbserver_socket, reinterpret_cast<char*>(&c), 1, MSG_WAITALL);
    if (received_size != 1) {
        LOG_ERROR(Debug_GDBStub, "recv failed: {}", received_size);
        Shutdown();
    }

    return c;
}

/// Calculate the checksum of the current command buffer.
static u8 CalculateChecksum(const u8* buffer, size_t length) {
    return static_cast<u8>(std::accumulate(buffer, buffer + length, 0, std::plus<u8>()));
}

/**
 * Get the list of breakpoints for a given breakpoint type.
 *
 * @param type Type of breakpoint list.
 */
static std::map<u64, Breakpoint>& GetBreakpointList(BreakpointType type) {
    switch (type) {
    case BreakpointType::Execute:
        return breakpoints_execute;
    case BreakpointType::Read:
        return breakpoints_read;
    case BreakpointType::Write:
        return breakpoints_write;
    default:
        return breakpoints_read;
    }
}

/**
 * Remove the breakpoint from the given address of the specified type.
 *
 * @param type Type of breakpoint.
 * @param addr Address of breakpoint.
 */
static void RemoveBreakpoint(BreakpointType type, PAddr addr) {
    std::map<u64, Breakpoint>& p = GetBreakpointList(type);

    auto bp = p.find(static_cast<u64>(addr));
    if (bp != p.end()) {
        LOG_DEBUG(Debug_GDBStub, "gdb: removed a breakpoint: {:016X} bytes at {:016X} of type {}",
                  bp->second.len, bp->second.addr, static_cast<int>(type));
        Memory::WriteBlock(bp->second.addr, bp->second.old, 4);
        p.erase(static_cast<u64>(addr));
    }
}

BreakpointAddress GetNextBreakpointFromAddress(PAddr addr, BreakpointType type) {
    std::map<u64, Breakpoint>& p = GetBreakpointList(type);
    auto next_breakpoint = p.lower_bound(static_cast<u64>(addr));
    BreakpointAddress breakpoint;

    if (next_breakpoint != p.end()) {
        breakpoint.address = next_breakpoint->first;
        breakpoint.type = type;
    } else {
        breakpoint.address = 0;
        breakpoint.type = BreakpointType::None;
    }

    return breakpoint;
}

bool CheckBreakpoint(PAddr addr, BreakpointType type) {
    if (!IsConnected()) {
        return false;
    }

    std::map<u64, Breakpoint>& p = GetBreakpointList(type);

    auto bp = p.find(static_cast<u64>(addr));
    if (bp != p.end()) {
        u64 len = bp->second.len;

        // IDA Pro defaults to 4-byte breakpoints for all non-hardware breakpoints
        // no matter if it's a 4-byte or 2-byte instruction. When you execute a
        // Thumb instruction with a 4-byte breakpoint set, it will set a breakpoint on
        // two instructions instead of the single instruction you placed the breakpoint
        // on. So, as a way to make sure that execution breakpoints are only breaking
        // on the instruction that was specified, set the length of an execution
        // breakpoint to 1. This should be fine since the CPU should never begin executing
        // an instruction anywhere except the beginning of the instruction.
        if (type == BreakpointType::Execute) {
            len = 1;
        }

        if (bp->second.active && (addr >= bp->second.addr && addr < bp->second.addr + len)) {
            LOG_DEBUG(Debug_GDBStub,
                      "Found breakpoint type {} @ {:016X}, range: {:016X}"
                      " - {:016X} ({:X} bytes)",
                      static_cast<int>(type), addr, bp->second.addr, bp->second.addr + len, len);
            return true;
        }
    }

    return false;
}

/**
 * Send packet to gdb client.
 *
 * @param packet Packet to be sent to client.
 */
static void SendPacket(const char packet) {
    size_t sent_size = send(gdbserver_socket, &packet, 1, 0);
    if (sent_size != 1) {
        LOG_ERROR(Debug_GDBStub, "send failed");
    }
}

/**
 * Send reply to gdb client.
 *
 * @param reply Reply to be sent to client.
 */
static void SendReply(const char* reply) {
    if (!IsConnected()) {
        return;
    }

    LOG_DEBUG(Debug_GDBStub, "Reply: {}", reply);

    memset(command_buffer, 0, sizeof(command_buffer));

    command_length = static_cast<u32>(strlen(reply));
    if (command_length + 4 > sizeof(command_buffer)) {
        LOG_ERROR(Debug_GDBStub, "command_buffer overflow in SendReply");
        return;
    }

    memcpy(command_buffer + 1, reply, command_length);

    u8 checksum = CalculateChecksum(command_buffer, command_length + 1);
    command_buffer[0] = GDB_STUB_START;
    command_buffer[command_length + 1] = GDB_STUB_END;
    command_buffer[command_length + 2] = NibbleToHex(checksum >> 4);
    command_buffer[command_length + 3] = NibbleToHex(checksum);

    u8* ptr = command_buffer;
    u32 left = command_length + 4;
    while (left > 0) {
        int sent_size = send(gdbserver_socket, reinterpret_cast<char*>(ptr), left, 0);
        if (sent_size < 0) {
            LOG_ERROR(Debug_GDBStub, "gdb: send failed");
            return Shutdown();
        }

        left -= sent_size;
        ptr += sent_size;
    }
}

/// Handle query command from gdb client.
static void HandleQuery() {
    LOG_DEBUG(Debug_GDBStub, "gdb: query '{}'", command_buffer + 1);

    const char* query = reinterpret_cast<const char*>(command_buffer + 1);

    if (strcmp(query, "TStatus") == 0) {
        SendReply("T0");
    } else if (strncmp(query, "Supported", strlen("Supported")) == 0) {
        // PacketSize needs to be large enough for target xml
        std::string buffer = "PacketSize=2000;qXfer:features:read+;qXfer:threads:read+";
<<<<<<< HEAD
        if (modules.size()) {
=======
        if (!modules.empty()) {
>>>>>>> 6662a695
            buffer += ";qXfer:libraries:read+";
        }
        SendReply(buffer.c_str());
    } else if (strncmp(query, "Xfer:features:read:target.xml:",
                       strlen("Xfer:features:read:target.xml:")) == 0) {
        SendReply(target_xml);
    } else if (strncmp(query, "Offsets", strlen("Offsets")) == 0) {
        std::string buffer = fmt::format("TextSeg={:0x}", Memory::PROCESS_IMAGE_VADDR);
        SendReply(buffer.c_str());
    } else if (strncmp(query, "fThreadInfo", strlen("fThreadInfo")) == 0) {
        std::string val = "m";
        for (u32 core = 0; core < Core::NUM_CPU_CORES; core++) {
            const auto& threads = Core::System::GetInstance().Scheduler(core)->GetThreadList();
            for (const auto& thread : threads) {
                val += fmt::format("{:x}", thread->GetThreadId());
                val += ",";
            }
        }
        val.pop_back();
        SendReply(val.c_str());
    } else if (strncmp(query, "sThreadInfo", strlen("sThreadInfo")) == 0) {
        SendReply("l");
    } else if (strncmp(query, "Xfer:threads:read", strlen("Xfer:threads:read")) == 0) {
        std::string buffer;
        buffer += "l<?xml version=\"1.0\"?>";
        buffer += "<threads>";
        for (u32 core = 0; core < Core::NUM_CPU_CORES; core++) {
            const auto& threads = Core::System::GetInstance().Scheduler(core)->GetThreadList();
            for (const auto& thread : threads) {
                buffer +=
                    fmt::format(R"*(<thread id="{:x}" core="{:d}" name="Thread {:x}"></thread>)*",
                                thread->GetThreadId(), core, thread->GetThreadId());
            }
        }
        buffer += "</threads>";
        SendReply(buffer.c_str());
    } else if (strncmp(query, "Xfer:libraries:read", strlen("Xfer:libraries:read")) == 0) {
        std::string buffer;
        buffer += "l<?xml version=\"1.0\"?>";
        buffer += "<library-list>";
        for (const auto& module : modules) {
            buffer +=
                fmt::format(R"*("<library name = "{}"><segment address = "0x{:x}"/></library>)*",
                            module.name, module.beg);
        }
        buffer += "</library-list>";
        SendReply(buffer.c_str());
    } else {
        SendReply("");
    }
}

/// Handle set thread command from gdb client.
static void HandleSetThread() {
    int thread_id = -1;
    if (command_buffer[2] != '-') {
        thread_id = static_cast<int>(HexToInt(command_buffer + 2, command_length - 2));
    }
    if (thread_id >= 1) {
        current_thread = FindThreadById(thread_id);
    }
    if (!current_thread) {
        thread_id = 1;
        current_thread = FindThreadById(thread_id);
    }
    if (current_thread) {
        SendReply("OK");
        return;
    }
    SendReply("E01");
}

/// Handle thread alive command from gdb client.
static void HandleThreadAlive() {
    int thread_id = static_cast<int>(HexToInt(command_buffer + 1, command_length - 1));
    if (thread_id == 0) {
        thread_id = 1;
    }
    if (FindThreadById(thread_id)) {
        SendReply("OK");
        return;
    }
    SendReply("E01");
}

/**
 * Send signal packet to client.
 *
 * @param signal Signal to be sent to client.
 */
static void SendSignal(Kernel::Thread* thread, u32 signal, bool full = true) {
    if (gdbserver_socket == -1) {
        return;
    }

    latest_signal = signal;

    if (!thread) {
        full = false;
    }

    std::string buffer;
    if (full) {
        buffer = fmt::format("T{:02x}{:02x}:{:016x};{:02x}:{:016x};{:02x}:{:016x}", latest_signal,
                             PC_REGISTER, Common::swap64(RegRead(PC_REGISTER, thread)), SP_REGISTER,
                             Common::swap64(RegRead(SP_REGISTER, thread)), LR_REGISTER,
                             Common::swap64(RegRead(LR_REGISTER, thread)));
    } else {
        buffer = fmt::format("T{:02x}", latest_signal);
    }

    if (thread) {
        buffer += fmt::format(";thread:{:x};", thread->GetThreadId());
    }

    SendReply(buffer.c_str());
}

/// Read command from gdb client.
static void ReadCommand() {
    command_length = 0;
    memset(command_buffer, 0, sizeof(command_buffer));

    u8 c = ReadByte();
    if (c == '+') {
        // ignore ack
        return;
    } else if (c == 0x03) {
        LOG_INFO(Debug_GDBStub, "gdb: found break command");
        halt_loop = true;
        SendSignal(current_thread, SIGTRAP);
        return;
    } else if (c != GDB_STUB_START) {
        LOG_DEBUG(Debug_GDBStub, "gdb: read invalid byte {:02X}", c);
        return;
    }

    while ((c = ReadByte()) != GDB_STUB_END) {
        if (command_length >= sizeof(command_buffer)) {
            LOG_ERROR(Debug_GDBStub, "gdb: command_buffer overflow");
            SendPacket(GDB_STUB_NACK);
            return;
        }
        command_buffer[command_length++] = c;
    }

    u8 checksum_received = HexCharToValue(ReadByte()) << 4;
    checksum_received |= HexCharToValue(ReadByte());

    u8 checksum_calculated = CalculateChecksum(command_buffer, command_length);

    if (checksum_received != checksum_calculated) {
        LOG_ERROR(Debug_GDBStub,
                  "gdb: invalid checksum: calculated {:02X} and read {:02X} for ${}# (length: {})",
                  checksum_calculated, checksum_received, command_buffer, command_length);

        command_length = 0;

        SendPacket(GDB_STUB_NACK);
        return;
    }

    SendPacket(GDB_STUB_ACK);
}

/// Check if there is data to be read from the gdb client.
static bool IsDataAvailable() {
    if (!IsConnected()) {
        return false;
    }

    fd_set fd_socket;

    FD_ZERO(&fd_socket);
    FD_SET(gdbserver_socket, &fd_socket);

    struct timeval t;
    t.tv_sec = 0;
    t.tv_usec = 0;

    if (select(gdbserver_socket + 1, &fd_socket, nullptr, nullptr, &t) < 0) {
        LOG_ERROR(Debug_GDBStub, "select failed");
        return false;
    }

    return FD_ISSET(gdbserver_socket, &fd_socket) != 0;
}

/// Send requested register to gdb client.
static void ReadRegister() {
    static u8 reply[64];
    memset(reply, 0, sizeof(reply));

    u32 id = HexCharToValue(command_buffer[1]);
    if (command_buffer[2] != '\0') {
        id <<= 4;
        id |= HexCharToValue(command_buffer[2]);
    }

    if (id <= SP_REGISTER) {
        LongToGdbHex(reply, RegRead(id, current_thread));
    } else if (id == PC_REGISTER) {
        LongToGdbHex(reply, RegRead(id, current_thread));
    } else if (id == CPSR_REGISTER) {
        IntToGdbHex(reply, (u32)RegRead(id, current_thread));
    } else if (id >= UC_ARM64_REG_Q0 && id < FPSCR_REGISTER) {
        LongToGdbHex(reply, RegRead(id, current_thread));
    } else if (id == FPSCR_REGISTER) {
<<<<<<< HEAD
        LongToGdbHex(reply, RegRead(998, current_thread));
    } else {
        // return SendReply("E01");
        LongToGdbHex(reply, RegRead(997, current_thread));
=======
        LongToGdbHex(reply, RegRead(TODO_DUMMY_REG_998, current_thread));
    } else {
        LongToGdbHex(reply, RegRead(TODO_DUMMY_REG_997, current_thread));
>>>>>>> 6662a695
    }

    SendReply(reinterpret_cast<char*>(reply));
}

/// Send all registers to the gdb client.
static void ReadRegisters() {
    static u8 buffer[GDB_BUFFER_SIZE - 4];
    memset(buffer, 0, sizeof(buffer));

    u8* bufptr = buffer;

    for (int reg = 0; reg <= SP_REGISTER; reg++) {
        LongToGdbHex(bufptr + reg * 16, RegRead(reg, current_thread));
    }

    bufptr += 32 * 16;

    LongToGdbHex(bufptr, RegRead(PC_REGISTER, current_thread));

    bufptr += 16;

    IntToGdbHex(bufptr, (u32)RegRead(CPSR_REGISTER, current_thread));

    bufptr += 8;

    for (int reg = UC_ARM64_REG_Q0; reg <= UC_ARM64_REG_Q0 + 31; reg++) {
        LongToGdbHex(bufptr + reg * 16, RegRead(reg, current_thread));
    }

    bufptr += 32 * 32;

<<<<<<< HEAD
    LongToGdbHex(bufptr, RegRead(998, current_thread));
=======
    LongToGdbHex(bufptr, RegRead(TODO_DUMMY_REG_998, current_thread));
>>>>>>> 6662a695

    bufptr += 8;

    SendReply(reinterpret_cast<char*>(buffer));
}

/// Modify data of register specified by gdb client.
static void WriteRegister() {
    const u8* buffer_ptr = command_buffer + 3;

    u32 id = HexCharToValue(command_buffer[1]);
    if (command_buffer[2] != '=') {
        ++buffer_ptr;
        id <<= 4;
        id |= HexCharToValue(command_buffer[2]);
    }

    if (id <= SP_REGISTER) {
        RegWrite(id, GdbHexToLong(buffer_ptr), current_thread);
    } else if (id == PC_REGISTER) {
        RegWrite(id, GdbHexToLong(buffer_ptr), current_thread);
    } else if (id == CPSR_REGISTER) {
        RegWrite(id, GdbHexToInt(buffer_ptr), current_thread);
    } else if (id >= UC_ARM64_REG_Q0 && id < FPSCR_REGISTER) {
        RegWrite(id, GdbHexToLong(buffer_ptr), current_thread);
    } else if (id == FPSCR_REGISTER) {
<<<<<<< HEAD
        RegWrite(998, GdbHexToLong(buffer_ptr), current_thread);
    } else {
        // return SendReply("E01");
        RegWrite(997, GdbHexToLong(buffer_ptr), current_thread);
    }

=======
        RegWrite(TODO_DUMMY_REG_998, GdbHexToLong(buffer_ptr), current_thread);
    } else {
        RegWrite(TODO_DUMMY_REG_997, GdbHexToLong(buffer_ptr), current_thread);
    }

    // Update Unicorn context skipping scheduler, no running threads at this point
>>>>>>> 6662a695
    Core::System::GetInstance().ArmInterface(current_core).LoadContext(current_thread->context);

    SendReply("OK");
}

/// Modify all registers with data received from the client.
static void WriteRegisters() {
    const u8* buffer_ptr = command_buffer + 1;

    if (command_buffer[0] != 'G')
        return SendReply("E01");

    for (int i = 0, reg = 0; reg <= FPSCR_REGISTER; i++, reg++) {
        if (reg <= SP_REGISTER) {
            RegWrite(reg, GdbHexToLong(buffer_ptr + i * 16), current_thread);
        } else if (reg == PC_REGISTER) {
            RegWrite(PC_REGISTER, GdbHexToLong(buffer_ptr + i * 16), current_thread);
        } else if (reg == CPSR_REGISTER) {
            RegWrite(CPSR_REGISTER, GdbHexToInt(buffer_ptr + i * 16), current_thread);
        } else if (reg >= UC_ARM64_REG_Q0 && reg < FPSCR_REGISTER) {
            RegWrite(reg, GdbHexToLong(buffer_ptr + i * 16), current_thread);
        } else if (reg == FPSCR_REGISTER) {
<<<<<<< HEAD
            RegWrite(998, GdbHexToLong(buffer_ptr + i * 16), current_thread);
=======
            RegWrite(TODO_DUMMY_REG_998, GdbHexToLong(buffer_ptr + i * 16), current_thread);
>>>>>>> 6662a695
        } else {
            UNIMPLEMENTED();
        }
    }

<<<<<<< HEAD
=======
    // Update Unicorn context skipping scheduler, no running threads at this point
>>>>>>> 6662a695
    Core::System::GetInstance().ArmInterface(current_core).LoadContext(current_thread->context);

    SendReply("OK");
}

/// Read location in memory specified by gdb client.
static void ReadMemory() {
    static u8 reply[GDB_BUFFER_SIZE - 4];

    auto start_offset = command_buffer + 1;
    auto addr_pos = std::find(start_offset, command_buffer + command_length, ',');
    VAddr addr = HexToLong(start_offset, static_cast<u64>(addr_pos - start_offset));

    start_offset = addr_pos + 1;
    u64 len =
        HexToLong(start_offset, static_cast<u64>((command_buffer + command_length) - start_offset));

    LOG_DEBUG(Debug_GDBStub, "gdb: addr: {:016X} len: {:016X}", addr, len);

    if (len * 2 > sizeof(reply)) {
        SendReply("E01");
    }

    if (addr < Memory::PROCESS_IMAGE_VADDR || addr >= Memory::MAP_REGION_VADDR_END) {
        return SendReply("E00");
    }

    if (!Memory::IsValidVirtualAddress(addr)) {
        return SendReply("E00");
    }

    std::vector<u8> data(len);
    Memory::ReadBlock(addr, data.data(), len);

    MemToGdbHex(reply, data.data(), len);
    reply[len * 2] = '\0';
    SendReply(reinterpret_cast<char*>(reply));
}

/// Modify location in memory with data received from the gdb client.
static void WriteMemory() {
    auto start_offset = command_buffer + 1;
    auto addr_pos = std::find(start_offset, command_buffer + command_length, ',');
    VAddr addr = HexToLong(start_offset, static_cast<u64>(addr_pos - start_offset));

    start_offset = addr_pos + 1;
    auto len_pos = std::find(start_offset, command_buffer + command_length, ':');
    u64 len = HexToLong(start_offset, static_cast<u64>(len_pos - start_offset));

    if (!Memory::IsValidVirtualAddress(addr)) {
        return SendReply("E00");
    }

    std::vector<u8> data(len);

    GdbHexToMem(data.data(), len_pos + 1, len);
    Memory::WriteBlock(addr, data.data(), len);
    SendReply("OK");
}

void Break(bool is_memory_break) {
    send_trap = true;

    memory_break = is_memory_break;
}

/// Tell the CPU that it should perform a single step.
static void Step() {
    if (command_length > 1) {
        RegWrite(PC_REGISTER, GdbHexToLong(command_buffer + 1), current_thread);
<<<<<<< HEAD
=======
        // Update Unicorn context skipping scheduler, no running threads at this point
>>>>>>> 6662a695
        Core::System::GetInstance().ArmInterface(current_core).LoadContext(current_thread->context);
    }
    step_loop = true;
    halt_loop = true;
    send_trap = true;
}

/// Tell the CPU if we hit a memory breakpoint.
bool IsMemoryBreak() {
    if (IsConnected()) {
        return false;
    }

    return memory_break;
}

/// Tell the CPU to continue executing.
static void Continue() {
    memory_break = false;
    step_loop = false;
    halt_loop = false;
}

/**
 * Commit breakpoint to list of breakpoints.
 *
 * @param type Type of breakpoint.
 * @param addr Address of breakpoint.
 * @param len Length of breakpoint.
 */
static bool CommitBreakpoint(BreakpointType type, PAddr addr, u64 len) {
    std::map<u64, Breakpoint>& p = GetBreakpointList(type);

    Breakpoint breakpoint;
    breakpoint.active = true;
    breakpoint.addr = addr;
    breakpoint.len = len;
    Memory::ReadBlock(addr, breakpoint.old, 4);
    static const u8 bkpt0[] = {0xd4, 0x20, 0x00, 0x00};
    Memory::WriteBlock(addr, bkpt0, 4);
    p.insert({addr, breakpoint});

    LOG_DEBUG(Debug_GDBStub, "gdb: added {} breakpoint: {:016X} bytes at {:016X}",
              static_cast<int>(type), breakpoint.len, breakpoint.addr);

    return true;
}

/// Handle add breakpoint command from gdb client.
static void AddBreakpoint() {
    BreakpointType type;

    u8 type_id = HexCharToValue(command_buffer[1]);
    switch (type_id) {
    case 0:
    case 1:
        type = BreakpointType::Execute;
        break;
    case 2:
        type = BreakpointType::Write;
        break;
    case 3:
        type = BreakpointType::Read;
        break;
    case 4:
        type = BreakpointType::Access;
        break;
    default:
        return SendReply("E01");
    }

    auto start_offset = command_buffer + 3;
    auto addr_pos = std::find(start_offset, command_buffer + command_length, ',');
    PAddr addr = HexToLong(start_offset, static_cast<u64>(addr_pos - start_offset));

    start_offset = addr_pos + 1;
    u64 len =
        HexToLong(start_offset, static_cast<u64>((command_buffer + command_length) - start_offset));

    if (type == BreakpointType::Access) {
        // Access is made up of Read and Write types, so add both breakpoints
        type = BreakpointType::Read;

        if (!CommitBreakpoint(type, addr, len)) {
            return SendReply("E02");
        }

        type = BreakpointType::Write;
    }

    if (!CommitBreakpoint(type, addr, len)) {
        return SendReply("E02");
    }

    SendReply("OK");
}

/// Handle remove breakpoint command from gdb client.
static void RemoveBreakpoint() {
    BreakpointType type;

    u8 type_id = HexCharToValue(command_buffer[1]);
    switch (type_id) {
    case 0:
    case 1:
        type = BreakpointType::Execute;
        break;
    case 2:
        type = BreakpointType::Write;
        break;
    case 3:
        type = BreakpointType::Read;
        break;
    case 4:
        type = BreakpointType::Access;
        break;
    default:
        return SendReply("E01");
    }

    auto start_offset = command_buffer + 3;
    auto addr_pos = std::find(start_offset, command_buffer + command_length, ',');
    PAddr addr = HexToLong(start_offset, static_cast<u64>(addr_pos - start_offset));

    if (type == BreakpointType::Access) {
        // Access is made up of Read and Write types, so add both breakpoints
        type = BreakpointType::Read;
        RemoveBreakpoint(type, addr);

        type = BreakpointType::Write;
    }

    RemoveBreakpoint(type, addr);
    SendReply("OK");
}

void HandlePacket() {
    if (!IsConnected()) {
        return;
    }

    if (!IsDataAvailable()) {
        return;
    }

    ReadCommand();
    if (command_length == 0) {
        return;
    }

    LOG_DEBUG(Debug_GDBStub, "Packet: {}", command_buffer);

    switch (command_buffer[0]) {
    case 'q':
        HandleQuery();
        break;
    case 'H':
        HandleSetThread();
        break;
    case '?':
        SendSignal(current_thread, latest_signal);
        break;
    case 'k':
        Shutdown();
        LOG_INFO(Debug_GDBStub, "killed by gdb");
        return;
    case 'g':
        ReadRegisters();
        break;
    case 'G':
        WriteRegisters();
        break;
    case 'p':
        ReadRegister();
        break;
    case 'P':
        WriteRegister();
        break;
    case 'm':
        ReadMemory();
        break;
    case 'M':
        WriteMemory();
        break;
    case 's':
        Step();
        return;
    case 'C':
    case 'c':
        Continue();
        return;
    case 'z':
        RemoveBreakpoint();
        break;
    case 'Z':
        AddBreakpoint();
        break;
    case 'T':
        HandleThreadAlive();
        break;
    default:
        SendReply("");
        break;
    }
}

void SetServerPort(u16 port) {
    gdbstub_port = port;
}

void ToggleServer(bool status) {
    if (status) {
        server_enabled = status;

        // Start server
        if (!IsConnected() && Core::System::GetInstance().IsPoweredOn()) {
            Init();
        }
    } else {
        // Stop server
        if (IsConnected()) {
            Shutdown();
        }

        server_enabled = status;
    }
}

static void Init(u16 port) {
    if (!server_enabled) {
        // Set the halt loop to false in case the user enabled the gdbstub mid-execution.
        // This way the CPU can still execute normally.
        halt_loop = false;
        step_loop = false;
        return;
    }

    // Setup initial gdbstub status
    halt_loop = true;
    step_loop = false;

    breakpoints_execute.clear();
    breakpoints_read.clear();
    breakpoints_write.clear();

    modules.clear();

    // Start gdb server
    LOG_INFO(Debug_GDBStub, "Starting GDB server on port {}...", port);

    sockaddr_in saddr_server = {};
    saddr_server.sin_family = AF_INET;
    saddr_server.sin_port = htons(port);
    saddr_server.sin_addr.s_addr = INADDR_ANY;

#ifdef _WIN32
    WSAStartup(MAKEWORD(2, 2), &InitData);
#endif

    int tmpsock = static_cast<int>(socket(PF_INET, SOCK_STREAM, 0));
    if (tmpsock == -1) {
        LOG_ERROR(Debug_GDBStub, "Failed to create gdb socket");
    }

    // Set socket to SO_REUSEADDR so it can always bind on the same port
    int reuse_enabled = 1;
    if (setsockopt(tmpsock, SOL_SOCKET, SO_REUSEADDR, (const char*)&reuse_enabled,
                   sizeof(reuse_enabled)) < 0) {
        LOG_ERROR(Debug_GDBStub, "Failed to set gdb socket option");
    }

    const sockaddr* server_addr = reinterpret_cast<const sockaddr*>(&saddr_server);
    socklen_t server_addrlen = sizeof(saddr_server);
    if (bind(tmpsock, server_addr, server_addrlen) < 0) {
        LOG_ERROR(Debug_GDBStub, "Failed to bind gdb socket");
    }

    if (listen(tmpsock, 1) < 0) {
        LOG_ERROR(Debug_GDBStub, "Failed to listen to gdb socket");
    }

    // Wait for gdb to connect
    LOG_INFO(Debug_GDBStub, "Waiting for gdb to connect...");
    sockaddr_in saddr_client;
    sockaddr* client_addr = reinterpret_cast<sockaddr*>(&saddr_client);
    socklen_t client_addrlen = sizeof(saddr_client);
    gdbserver_socket = static_cast<int>(accept(tmpsock, client_addr, &client_addrlen));
    if (gdbserver_socket < 0) {
        // In the case that we couldn't start the server for whatever reason, just start CPU
        // execution like normal.
        halt_loop = false;
        step_loop = false;

        LOG_ERROR(Debug_GDBStub, "Failed to accept gdb client");
    } else {
        LOG_INFO(Debug_GDBStub, "Client connected.");
        saddr_client.sin_addr.s_addr = ntohl(saddr_client.sin_addr.s_addr);
    }

    // Clean up temporary socket if it's still alive at this point.
    if (tmpsock != -1) {
        shutdown(tmpsock, SHUT_RDWR);
    }
}

void Init() {
    Init(gdbstub_port);
}

void Shutdown() {
    if (!server_enabled) {
        return;
    }

    LOG_INFO(Debug_GDBStub, "Stopping GDB ...");
    if (gdbserver_socket != -1) {
        shutdown(gdbserver_socket, SHUT_RDWR);
        gdbserver_socket = -1;
    }

#ifdef _WIN32
    WSACleanup();
#endif

    LOG_INFO(Debug_GDBStub, "GDB stopped.");
}

bool IsServerEnabled() {
    return server_enabled;
}

bool IsConnected() {
    return IsServerEnabled() && gdbserver_socket != -1;
}

bool GetCpuHaltFlag() {
    return halt_loop;
}

bool GetCpuStepFlag() {
    return step_loop;
}

void SetCpuStepFlag(bool is_step) {
    step_loop = is_step;
}

void SendTrap(Kernel::Thread* thread, int trap) {
    if (send_trap) {
        if (!halt_loop || current_thread == thread) {
            current_thread = thread;
            SendSignal(thread, trap);
        }
        halt_loop = true;
        send_trap = false;
    }
}
}; // namespace GDBStub<|MERGE_RESOLUTION|>--- conflicted
+++ resolved
@@ -67,13 +67,10 @@
 const u32 CPSR_REGISTER = 33;
 const u32 UC_ARM64_REG_Q0 = 34;
 const u32 FPSCR_REGISTER = 66;
-<<<<<<< HEAD
-=======
 
 // TODO/WiP - Used while working on support for FPU
 const u32 TODO_DUMMY_REG_997 = 997;
 const u32 TODO_DUMMY_REG_998 = 998;
->>>>>>> 6662a695
 
 // For sample XML files see the GDB source /gdb/features
 // GDB also wants the l character at the start
@@ -574,11 +571,7 @@
     } else if (strncmp(query, "Supported", strlen("Supported")) == 0) {
         // PacketSize needs to be large enough for target xml
         std::string buffer = "PacketSize=2000;qXfer:features:read+;qXfer:threads:read+";
-<<<<<<< HEAD
-        if (modules.size()) {
-=======
         if (!modules.empty()) {
->>>>>>> 6662a695
             buffer += ";qXfer:libraries:read+";
         }
         SendReply(buffer.c_str());
@@ -787,16 +780,9 @@
     } else if (id >= UC_ARM64_REG_Q0 && id < FPSCR_REGISTER) {
         LongToGdbHex(reply, RegRead(id, current_thread));
     } else if (id == FPSCR_REGISTER) {
-<<<<<<< HEAD
-        LongToGdbHex(reply, RegRead(998, current_thread));
-    } else {
-        // return SendReply("E01");
-        LongToGdbHex(reply, RegRead(997, current_thread));
-=======
         LongToGdbHex(reply, RegRead(TODO_DUMMY_REG_998, current_thread));
     } else {
         LongToGdbHex(reply, RegRead(TODO_DUMMY_REG_997, current_thread));
->>>>>>> 6662a695
     }
 
     SendReply(reinterpret_cast<char*>(reply));
@@ -829,11 +815,7 @@
 
     bufptr += 32 * 32;
 
-<<<<<<< HEAD
-    LongToGdbHex(bufptr, RegRead(998, current_thread));
-=======
     LongToGdbHex(bufptr, RegRead(TODO_DUMMY_REG_998, current_thread));
->>>>>>> 6662a695
 
     bufptr += 8;
 
@@ -860,21 +842,12 @@
     } else if (id >= UC_ARM64_REG_Q0 && id < FPSCR_REGISTER) {
         RegWrite(id, GdbHexToLong(buffer_ptr), current_thread);
     } else if (id == FPSCR_REGISTER) {
-<<<<<<< HEAD
-        RegWrite(998, GdbHexToLong(buffer_ptr), current_thread);
-    } else {
-        // return SendReply("E01");
-        RegWrite(997, GdbHexToLong(buffer_ptr), current_thread);
-    }
-
-=======
         RegWrite(TODO_DUMMY_REG_998, GdbHexToLong(buffer_ptr), current_thread);
     } else {
         RegWrite(TODO_DUMMY_REG_997, GdbHexToLong(buffer_ptr), current_thread);
     }
 
     // Update Unicorn context skipping scheduler, no running threads at this point
->>>>>>> 6662a695
     Core::System::GetInstance().ArmInterface(current_core).LoadContext(current_thread->context);
 
     SendReply("OK");
@@ -897,20 +870,13 @@
         } else if (reg >= UC_ARM64_REG_Q0 && reg < FPSCR_REGISTER) {
             RegWrite(reg, GdbHexToLong(buffer_ptr + i * 16), current_thread);
         } else if (reg == FPSCR_REGISTER) {
-<<<<<<< HEAD
-            RegWrite(998, GdbHexToLong(buffer_ptr + i * 16), current_thread);
-=======
             RegWrite(TODO_DUMMY_REG_998, GdbHexToLong(buffer_ptr + i * 16), current_thread);
->>>>>>> 6662a695
         } else {
             UNIMPLEMENTED();
         }
     }
 
-<<<<<<< HEAD
-=======
     // Update Unicorn context skipping scheduler, no running threads at this point
->>>>>>> 6662a695
     Core::System::GetInstance().ArmInterface(current_core).LoadContext(current_thread->context);
 
     SendReply("OK");
@@ -981,10 +947,7 @@
 static void Step() {
     if (command_length > 1) {
         RegWrite(PC_REGISTER, GdbHexToLong(command_buffer + 1), current_thread);
-<<<<<<< HEAD
-=======
         // Update Unicorn context skipping scheduler, no running threads at this point
->>>>>>> 6662a695
         Core::System::GetInstance().ArmInterface(current_core).LoadContext(current_thread->context);
     }
     step_loop = true;
