// Copyright 2013 Dolphin Emulator Project
// Licensed under GPLv2+
// Refer to the license.txt file included.

// Originally written by Sven Peter <sven@fail0verflow.com> for anergistic.

#include <algorithm>
#include <atomic>
#include <climits>
#include <csignal>
#include <cstdarg>
#include <cstdio>
#include <cstring>
#include <map>
#include <numeric>
#include <fcntl.h>

#ifdef _WIN32
#include <winsock2.h>
// winsock2.h needs to be included first to prevent winsock.h being included by other includes
#include <io.h>
#include <iphlpapi.h>
#include <ws2tcpip.h>
#define SHUT_RDWR 2
#else
#include <netinet/in.h>
#include <sys/select.h>
#include <sys/socket.h>
#include <sys/un.h>
#include <unistd.h>
#endif

#include "common/logging/log.h"
#include "common/string_util.h"
#include "common/swap.h"
#include "core/arm/arm_interface.h"
#include "core/core.h"
#include "core/core_cpu.h"
#include "core/gdbstub/gdbstub.h"
#include "core/hle/kernel/kernel.h"
#include "core/hle/kernel/scheduler.h"
#include "core/loader/loader.h"
#include "core/memory.h"

const int GDB_BUFFER_SIZE = 10000;

const char GDB_STUB_START = '$';
const char GDB_STUB_END = '#';
const char GDB_STUB_ACK = '+';
const char GDB_STUB_NACK = '-';

#ifndef SIGTRAP
const u32 SIGTRAP = 5;
#endif

#ifndef SIGTERM
const u32 SIGTERM = 15;
#endif

#ifndef MSG_WAITALL
const u32 MSG_WAITALL = 8;
#endif

const u32 LR_REGISTER = 30;
const u32 SP_REGISTER = 31;
const u32 PC_REGISTER = 32;
const u32 CPSR_REGISTER = 33;

// For sample XML files see the GDB source /gdb/features
// GDB also wants the l character at the start
// This XML defines what the registers are for this specific ARM device
static const char* target_xml =
    R"(l<?xml version="1.0"?>
<!DOCTYPE target SYSTEM "gdb-target.dtd">
<target version="1.0">
  <feature name="org.gnu.gdb.aarch64.core">
    <reg name="x0" bitsize="64"/>
    <reg name="x1" bitsize="64"/>
    <reg name="x2" bitsize="64"/>
    <reg name="x3" bitsize="64"/>
    <reg name="x4" bitsize="64"/>
    <reg name="x5" bitsize="64"/>
    <reg name="x6" bitsize="64"/>
    <reg name="x7" bitsize="64"/>
    <reg name="x8" bitsize="64"/>
    <reg name="x9" bitsize="64"/>
    <reg name="x10" bitsize="64"/>
    <reg name="x11" bitsize="64"/>
    <reg name="x12" bitsize="64"/>
    <reg name="x13" bitsize="64"/>
    <reg name="x14" bitsize="64"/>
    <reg name="x15" bitsize="64"/>
    <reg name="x16" bitsize="64"/>
    <reg name="x17" bitsize="64"/>
    <reg name="x18" bitsize="64"/>
    <reg name="x19" bitsize="64"/>
    <reg name="x20" bitsize="64"/>
    <reg name="x21" bitsize="64"/>
    <reg name="x22" bitsize="64"/>
    <reg name="x23" bitsize="64"/>
    <reg name="x24" bitsize="64"/>
    <reg name="x25" bitsize="64"/>
    <reg name="x26" bitsize="64"/>
    <reg name="x27" bitsize="64"/>
    <reg name="x28" bitsize="64"/>
    <reg name="x29" bitsize="64"/>
    <reg name="x30" bitsize="64"/>
    <reg name="sp" bitsize="64" type="data_ptr"/>

    <reg name="pc" bitsize="64" type="code_ptr"/>

    <flags id="cpsr_flags" size="4">
      <field name="SP" start="0" end="0"/>
      <field name="" start="1" end="1"/>
      <field name="EL" start="2" end="3"/>
      <field name="nRW" start="4" end="4"/>
      <field name="" start="5" end="5"/>
      <field name="F" start="6" end="6"/>
      <field name="I" start="7" end="7"/>
      <field name="A" start="8" end="8"/>
      <field name="D" start="9" end="9"/>

      <field name="IL" start="20" end="20"/>
      <field name="SS" start="21" end="21"/>

      <field name="V" start="28" end="28"/>
      <field name="C" start="29" end="29"/>
      <field name="Z" start="30" end="30"/>
      <field name="N" start="31" end="31"/>
    </flags>
    <reg name="cpsr" bitsize="32" type="cpsr_flags"/>
  </feature>
</target>
)";

namespace GDBStub {

static int gdbserver_socket = -1;

static u8 command_buffer[GDB_BUFFER_SIZE];
static u32 command_length;

static u32 latest_signal = 0;
static bool memory_break = false;

<<<<<<< HEAD
static Kernel::Thread* current_thread_c = nullptr;
static Kernel::Thread* current_thread_g = nullptr;
=======
static Kernel::Thread* current_thread = nullptr;
static unsigned current_core = 0;
>>>>>>> c40e897b

// Binding to a port within the reserved ports range (0-1023) requires root permissions,
// so default to a port outside of that range.
static u16 gdbstub_port = 24689;

static bool halt_loop = true;
static bool step_loop = false;
static bool send_trap = false;

// If set to false, the server will never be started and no
// gdbstub-related functions will be executed.
static std::atomic<bool> server_enabled(false);

#ifdef _WIN32
WSADATA InitData;
#endif

struct Breakpoint {
    bool active;
    PAddr addr;
    u64 len;
};

static std::map<u64, Breakpoint> breakpoints_execute;
static std::map<u64, Breakpoint> breakpoints_read;
static std::map<u64, Breakpoint> breakpoints_write;

static Kernel::Thread* FindThreadById(int id) {
    for (unsigned core = 0; core < Core::NUM_CPU_CORES; core++) {
        auto threads = Core::System::GetInstance().Scheduler(core)->GetThreadList();
        for (auto thread : threads) {
            if (thread->GetThreadId() == id) {
<<<<<<< HEAD
=======
                current_core = core;
>>>>>>> c40e897b
                return thread.get();
            }
        }
    }
    return nullptr;
}

static u64 RegRead(int id, Kernel::Thread* thread = nullptr) {
    if (!thread) {
        return 0;
    }

    if (id < SP_REGISTER) {
        return thread->context.cpu_registers[id];
    } else if (id == SP_REGISTER) {
        return thread->context.sp;
    } else if (id == PC_REGISTER) {
        return thread->context.pc;
    } else if (id == CPSR_REGISTER) {
        return thread->context.cpsr;
    } else {
        return 0;
    }
}

static void RegWrite(int id, u64 val, Kernel::Thread* thread = nullptr) {
    if (!thread) {
        return;
    }

    if (id < SP_REGISTER) {
        thread->context.cpu_registers[id] = val;
    } else if (id == SP_REGISTER) {
        thread->context.sp = val;
    } else if (id == PC_REGISTER) {
        thread->context.pc = val;
    } else if (id == CPSR_REGISTER) {
        thread->context.cpsr = val;
    }
}

/**
 * Turns hex string character into the equivalent byte.
 *
 * @param hex Input hex character to be turned into byte.
 */
static u8 HexCharToValue(u8 hex) {
    if (hex >= '0' && hex <= '9') {
        return hex - '0';
    } else if (hex >= 'a' && hex <= 'f') {
        return hex - 'a' + 0xA;
    } else if (hex >= 'A' && hex <= 'F') {
        return hex - 'A' + 0xA;
    }

    NGLOG_ERROR(Debug_GDBStub, "Invalid nibble: {} ({:02X})", hex, hex);
    return 0;
}

/**
 * Turn nibble of byte into hex string character.
 *
 * @param n Nibble to be turned into hex character.
 */
static u8 NibbleToHex(u8 n) {
    n &= 0xF;
    if (n < 0xA) {
        return '0' + n;
    } else {
        return 'a' + n - 0xA;
    }
}

/**
 * Converts input hex string characters into an array of equivalent of u8 bytes.
 *
 * @param src Pointer to array of output hex string characters.
 * @param len Length of src array.
 */
static u32 HexToInt(const u8* src, size_t len) {
    u32 output = 0;
    while (len-- > 0) {
        output = (output << 4) | HexCharToValue(src[0]);
        src++;
    }
    return output;
}

/**
 * Converts input hex string characters into an array of equivalent of u8 bytes.
 *
 * @param src Pointer to array of output hex string characters.
 * @param len Length of src array.
 */
static u64 HexToLong(const u8* src, size_t len) {
    u64 output = 0;
    while (len-- > 0) {
        output = (output << 4) | HexCharToValue(src[0]);
        src++;
    }
    return output;
}

/**
 * Converts input array of u8 bytes into their equivalent hex string characters.
 *
 * @param dest Pointer to buffer to store output hex string characters.
 * @param src Pointer to array of u8 bytes.
 * @param len Length of src array.
 */
static void MemToGdbHex(u8* dest, const u8* src, size_t len) {
    while (len-- > 0) {
        u8 tmp = *src++;
        *dest++ = NibbleToHex(tmp >> 4);
        *dest++ = NibbleToHex(tmp);
    }
}

/**
 * Converts input gdb-formatted hex string characters into an array of equivalent of u8 bytes.
 *
 * @param dest Pointer to buffer to store u8 bytes.
 * @param src Pointer to array of output hex string characters.
 * @param len Length of src array.
 */
static void GdbHexToMem(u8* dest, const u8* src, size_t len) {
    while (len-- > 0) {
        *dest++ = (HexCharToValue(src[0]) << 4) | HexCharToValue(src[1]);
        src += 2;
    }
}

/**
 * Convert a u32 into a gdb-formatted hex string.
 *
 * @param dest Pointer to buffer to store output hex string characters.
 * @param v    Value to convert.
 */
static void IntToGdbHex(u8* dest, u32 v) {
    for (int i = 0; i < 8; i += 2) {
        dest[i + 1] = NibbleToHex(static_cast<u8>(v >> (4 * i)));
        dest[i] = NibbleToHex(static_cast<u8>(v >> (4 * (i + 1))));
    }
}

/**
 * Convert a u64 into a gdb-formatted hex string.
 *
 * @param dest Pointer to buffer to store output hex string characters.
 * @param v    Value to convert.
 */
static void LongToGdbHex(u8* dest, u64 v) {
    for (int i = 0; i < 16; i += 2) {
        dest[i + 1] = NibbleToHex(static_cast<u8>(v >> (4 * i)));
        dest[i] = NibbleToHex(static_cast<u8>(v >> (4 * (i + 1))));
    }
}

/**
 * Convert a gdb-formatted hex string into a u32.
 *
 * @param src Pointer to hex string.
 */
static u32 GdbHexToInt(const u8* src) {
    u32 output = 0;

    for (int i = 0; i < 8; i += 2) {
        output = (output << 4) | HexCharToValue(src[7 - i - 1]);
        output = (output << 4) | HexCharToValue(src[7 - i]);
    }

    return output;
}

/**
 * Convert a gdb-formatted hex string into a u64.
 *
 * @param src Pointer to hex string.
 */
static u64 GdbHexToLong(const u8* src) {
    u64 output = 0;

    for (int i = 0; i < 16; i += 2) {
        output = (output << 4) | HexCharToValue(src[15 - i - 1]);
        output = (output << 4) | HexCharToValue(src[15 - i]);
    }

    return output;
}

/// Read a byte from the gdb client.
static u8 ReadByte() {
    u8 c;
    size_t received_size = recv(gdbserver_socket, reinterpret_cast<char*>(&c), 1, MSG_WAITALL);
    if (received_size != 1) {
        NGLOG_ERROR(Debug_GDBStub, "recv failed: {}", received_size);
        Shutdown();
    }

    return c;
}

/// Calculate the checksum of the current command buffer.
static u8 CalculateChecksum(const u8* buffer, size_t length) {
    return static_cast<u8>(std::accumulate(buffer, buffer + length, 0, std::plus<u8>()));
}

/**
 * Get the list of breakpoints for a given breakpoint type.
 *
 * @param type Type of breakpoint list.
 */
static std::map<u64, Breakpoint>& GetBreakpointList(BreakpointType type) {
    switch (type) {
    case BreakpointType::Execute:
        return breakpoints_execute;
    case BreakpointType::Read:
        return breakpoints_read;
    case BreakpointType::Write:
        return breakpoints_write;
    default:
        return breakpoints_read;
    }
}

/**
 * Remove the breakpoint from the given address of the specified type.
 *
 * @param type Type of breakpoint.
 * @param addr Address of breakpoint.
 */
static void RemoveBreakpoint(BreakpointType type, PAddr addr) {
    std::map<u64, Breakpoint>& p = GetBreakpointList(type);

    auto bp = p.find(static_cast<u64>(addr));
    if (bp != p.end()) {
        NGLOG_DEBUG(Debug_GDBStub, "gdb: removed a breakpoint: {:016X} bytes at {:016X} of type {}",
                    bp->second.len, bp->second.addr, static_cast<int>(type));
        p.erase(static_cast<u64>(addr));
    }
}

BreakpointAddress GetNextBreakpointFromAddress(PAddr addr, BreakpointType type) {
    std::map<u64, Breakpoint>& p = GetBreakpointList(type);
    auto next_breakpoint = p.lower_bound(static_cast<u64>(addr));
    BreakpointAddress breakpoint;

    if (next_breakpoint != p.end()) {
        breakpoint.address = next_breakpoint->first;
        breakpoint.type = type;
    } else {
        breakpoint.address = 0;
        breakpoint.type = BreakpointType::None;
    }

    return breakpoint;
}

bool CheckBreakpoint(PAddr addr, BreakpointType type) {
    if (!IsConnected()) {
        return false;
    }

    std::map<u64, Breakpoint>& p = GetBreakpointList(type);

    auto bp = p.find(static_cast<u64>(addr));
    if (bp != p.end()) {
        u64 len = bp->second.len;

        // IDA Pro defaults to 4-byte breakpoints for all non-hardware breakpoints
        // no matter if it's a 4-byte or 2-byte instruction. When you execute a
        // Thumb instruction with a 4-byte breakpoint set, it will set a breakpoint on
        // two instructions instead of the single instruction you placed the breakpoint
        // on. So, as a way to make sure that execution breakpoints are only breaking
        // on the instruction that was specified, set the length of an execution
        // breakpoint to 1. This should be fine since the CPU should never begin executing
        // an instruction anywhere except the beginning of the instruction.
        if (type == BreakpointType::Execute) {
            len = 1;
        }

        if (bp->second.active && (addr >= bp->second.addr && addr < bp->second.addr + len)) {
            NGLOG_DEBUG(Debug_GDBStub,
                        "Found breakpoint type {} @ {:016X}, range: {:016X}"
                        " - {:016X} ({:X} bytes)",
                        static_cast<int>(type), addr, bp->second.addr, bp->second.addr + len, len);
            return true;
        }
    }

    return false;
}

/**
 * Send packet to gdb client.
 *
 * @param packet Packet to be sent to client.
 */
static void SendPacket(const char packet) {
    size_t sent_size = send(gdbserver_socket, &packet, 1, 0);
    if (sent_size != 1) {
        NGLOG_ERROR(Debug_GDBStub, "send failed");
    }
}

/**
 * Send reply to gdb client.
 *
 * @param reply Reply to be sent to client.
 */
static void SendReply(const char* reply) {
    if (!IsConnected()) {
        return;
    }

    NGLOG_DEBUG(Debug_GDBStub, "Reply: {}", reply);

    memset(command_buffer, 0, sizeof(command_buffer));

    command_length = static_cast<u32>(strlen(reply));
    if (command_length + 4 > sizeof(command_buffer)) {
        NGLOG_ERROR(Debug_GDBStub, "command_buffer overflow in SendReply");
        return;
    }

    memcpy(command_buffer + 1, reply, command_length);

    u8 checksum = CalculateChecksum(command_buffer, command_length + 1);
    command_buffer[0] = GDB_STUB_START;
    command_buffer[command_length + 1] = GDB_STUB_END;
    command_buffer[command_length + 2] = NibbleToHex(checksum >> 4);
    command_buffer[command_length + 3] = NibbleToHex(checksum);

    u8* ptr = command_buffer;
    u32 left = command_length + 4;
    while (left > 0) {
        int sent_size = send(gdbserver_socket, reinterpret_cast<char*>(ptr), left, 0);
        if (sent_size < 0) {
            NGLOG_ERROR(Debug_GDBStub, "gdb: send failed");
            return Shutdown();
        }

        left -= sent_size;
        ptr += sent_size;
    }
}

/// Handle query command from gdb client.
static void HandleQuery() {
    NGLOG_DEBUG(Debug_GDBStub, "gdb: query '{}'", command_buffer + 1);

    const char* query = reinterpret_cast<const char*>(command_buffer + 1);

    if (strcmp(query, "TStatus") == 0) {
        SendReply("T0");
    } else if (strncmp(query, "Supported", strlen("Supported")) == 0) {
        // PacketSize needs to be large enough for target xml
        SendReply("PacketSize=2000;qXfer:features:read+;qXfer:threads:read+");
    } else if (strncmp(query, "Xfer:features:read:target.xml:",
                       strlen("Xfer:features:read:target.xml:")) == 0) {
        SendReply(target_xml);
    } else if (strncmp(query, "Offsets", strlen("Offsets")) == 0) {
        std::string buffer = fmt::format("TextSeg={:0x}", Memory::PROCESS_IMAGE_VADDR);
        SendReply(buffer.c_str());
    } else if (strncmp(query, "fThreadInfo", strlen("fThreadInfo")) == 0) {
        std::string val = "m";
        for (int core = 0; core < Core::NUM_CPU_CORES; core++) {
            auto threads = Core::System::GetInstance().Scheduler(core)->GetThreadList();
            for (auto thread : threads) {
                val += fmt::format("{:x}", thread->GetThreadId());
                val += ",";
            }
        }
        val.pop_back();
        SendReply(val.c_str());
    } else if (strncmp(query, "sThreadInfo", strlen("sThreadInfo")) == 0) {
        SendReply("l");
    } else if (strncmp(query, "Xfer:threads:read", strlen("Xfer:threads:read")) == 0) {
        std::string buffer;
        buffer += "l<?xml version=\"1.0\"?>";
        buffer += "<threads>";
        for (int core = 0; core < Core::NUM_CPU_CORES; core++) {
            auto threads = Core::System::GetInstance().Scheduler(core)->GetThreadList();
            for (auto thread : threads) {
<<<<<<< HEAD
                // buffer += fmt::format(R"*(<thread id="{:x}" core="{:d}" name="Thread 0x{:016x}
                // (LWP {:x})"></thread>)*",
                //                      thread->GetThreadId(),
                //                      core,
                //                      reinterpret_cast<u64>(thread.get()),
                //                      thread->GetThreadId());
=======
>>>>>>> c40e897b
                buffer +=
                    fmt::format(R"*(<thread id="{:x}" core="{:d}" name="Thread {:x}"></thread>)*",
                                thread->GetThreadId(), core, thread->GetThreadId());
            }
        }
        buffer += "</threads>";
        SendReply(buffer.c_str());
    } else {
        SendReply("");
    }
}

/// Handle set thread command from gdb client.
static void HandleSetThread() {
<<<<<<< HEAD
    if (memcmp(command_buffer, "Hc", 2) == 0 || memcmp(command_buffer, "Hg", 2) == 0) {
        int thread_id = -1;
        static Kernel::Thread* current_thread;
        if (command_buffer[2] != '-') {
            thread_id = static_cast<int>(HexToInt(command_buffer + 2, command_length - 2));
        }
        if (thread_id >= 1) {
            current_thread = FindThreadById(thread_id);
        }
        if (!current_thread) {
            thread_id = 1;
            current_thread = FindThreadById(thread_id);
        }
        if (current_thread) {
            if (command_buffer[1] == 'c') {
                current_thread_c = current_thread;
            } else {
                current_thread_g = current_thread;
            }
            SendReply("OK");
            return;
        }
=======
    int thread_id = -1;
    if (command_buffer[2] != '-') {
        thread_id = static_cast<int>(HexToInt(command_buffer + 2, command_length - 2));
    }
    if (thread_id >= 1) {
        current_thread = FindThreadById(thread_id);
    }
    if (!current_thread) {
        thread_id = 1;
        current_thread = FindThreadById(thread_id);
    }
    if (current_thread) {
        SendReply("OK");
        return;
>>>>>>> c40e897b
    }
    SendReply("E01");
}

/// Handle thread alive command from gdb client.
static void HandleThreadAlive() {
    int thread_id = static_cast<int>(HexToInt(command_buffer + 1, command_length - 1));
    if (thread_id == 0) {
        thread_id = 1;
    }
    if (FindThreadById(thread_id)) {
        SendReply("OK");
        return;
    }
    SendReply("E01");
}

/**
 * Send signal packet to client.
 *
 * @param signal Signal to be sent to client.
 */
static void SendSignal(Kernel::Thread* thread, u32 signal, bool full = true) {
    if (gdbserver_socket == -1) {
        return;
    }

    latest_signal = signal;

    if (!thread) {
        full = false;
    }

    std::string buffer;
    if (full) {
        buffer = fmt::format("T{:02x}{:02x}:{:016x};{:02x}:{:016x};{:02x}:{:016x}", latest_signal,
                             PC_REGISTER, Common::swap64(RegRead(PC_REGISTER, thread)), SP_REGISTER,
                             Common::swap64(RegRead(SP_REGISTER, thread)), LR_REGISTER,
                             Common::swap64(RegRead(LR_REGISTER, thread)));
    } else {
        buffer = fmt::format("T{:02x}", latest_signal);
<<<<<<< HEAD
    }

    if (thread) {
        buffer += fmt::format(";thread:{:x};", thread->GetThreadId());
    }

    // NGLOG_ERROR(Debug_GDBStub, "{}", buffer.c_str());
=======
    }

    if (thread) {
        buffer += fmt::format(";thread:{:x};", thread->GetThreadId());
    }
>>>>>>> c40e897b

    SendReply(buffer.c_str());
}

/// Read command from gdb client.
static void ReadCommand() {
    command_length = 0;
    memset(command_buffer, 0, sizeof(command_buffer));

    u8 c = ReadByte();
    if (c == '+') {
        // ignore ack
        return;
    } else if (c == 0x03) {
        NGLOG_INFO(Debug_GDBStub, "gdb: found break command");
        halt_loop = true;
        SendSignal(current_thread_c, SIGTRAP);
        return;
    } else if (c != GDB_STUB_START) {
        NGLOG_DEBUG(Debug_GDBStub, "gdb: read invalid byte {:02X}", c);
        return;
    }

    while ((c = ReadByte()) != GDB_STUB_END) {
        if (command_length >= sizeof(command_buffer)) {
            NGLOG_ERROR(Debug_GDBStub, "gdb: command_buffer overflow");
            SendPacket(GDB_STUB_NACK);
            return;
        }
        command_buffer[command_length++] = c;
    }

    u8 checksum_received = HexCharToValue(ReadByte()) << 4;
    checksum_received |= HexCharToValue(ReadByte());

    u8 checksum_calculated = CalculateChecksum(command_buffer, command_length);

    if (checksum_received != checksum_calculated) {
        NGLOG_ERROR(
            Debug_GDBStub,
            "gdb: invalid checksum: calculated {:02X} and read {:02X} for ${}# (length: {})",
            checksum_calculated, checksum_received, command_buffer, command_length);

        command_length = 0;

        SendPacket(GDB_STUB_NACK);
        return;
    }

    SendPacket(GDB_STUB_ACK);
}

/// Check if there is data to be read from the gdb client.
static bool IsDataAvailable() {
    if (!IsConnected()) {
        return false;
    }

    fd_set fd_socket;

    FD_ZERO(&fd_socket);
    FD_SET(gdbserver_socket, &fd_socket);

    struct timeval t;
    t.tv_sec = 0;
    t.tv_usec = 0;

    if (select(gdbserver_socket + 1, &fd_socket, nullptr, nullptr, &t) < 0) {
        NGLOG_ERROR(Debug_GDBStub, "select failed");
        return false;
    }

    return FD_ISSET(gdbserver_socket, &fd_socket) != 0;
}

/// Send requested register to gdb client.
static void ReadRegister() {
    static u8 reply[64];
    memset(reply, 0, sizeof(reply));

    u32 id = HexCharToValue(command_buffer[1]);
    if (command_buffer[2] != '\0') {
        id <<= 4;
        id |= HexCharToValue(command_buffer[2]);
    }

    if (id <= SP_REGISTER) {
        LongToGdbHex(reply, RegRead(id, current_thread_g));
    } else if (id == PC_REGISTER) {
        LongToGdbHex(reply, RegRead(id, current_thread_g));
    } else if (id == CPSR_REGISTER) {
        IntToGdbHex(reply, (u32)RegRead(id, current_thread_g));
    } else {
        return SendReply("E01");
    }

    SendReply(reinterpret_cast<char*>(reply));
}

/// Send all registers to the gdb client.
static void ReadRegisters() {
    static u8 buffer[GDB_BUFFER_SIZE - 4];
    memset(buffer, 0, sizeof(buffer));

    u8* bufptr = buffer;

    for (int reg = 0; reg <= SP_REGISTER; reg++) {
        LongToGdbHex(bufptr + reg * 16, RegRead(reg, current_thread_g));
    }

    bufptr += (32 * 16);

    LongToGdbHex(bufptr, RegRead(PC_REGISTER, current_thread_g));

    bufptr += 16;

    IntToGdbHex(bufptr, (u32)RegRead(CPSR_REGISTER, current_thread_g));

    bufptr += 8;

    SendReply(reinterpret_cast<char*>(buffer));
}

/// Modify data of register specified by gdb client.
static void WriteRegister() {
    const u8* buffer_ptr = command_buffer + 3;

    u32 id = HexCharToValue(command_buffer[1]);
    if (command_buffer[2] != '=') {
        ++buffer_ptr;
        id <<= 4;
        id |= HexCharToValue(command_buffer[2]);
    }

    if (id <= SP_REGISTER) {
        RegWrite(id, GdbHexToLong(buffer_ptr), current_thread_g);
    } else if (id == PC_REGISTER) {
        RegWrite(id, GdbHexToLong(buffer_ptr), current_thread_g);
    } else if (id == CPSR_REGISTER) {
        RegWrite(id, GdbHexToInt(buffer_ptr), current_thread_g);
    } else {
        return SendReply("E01");
    }

    Core::System::GetInstance().ArmInterface(current_core).LoadContext(current_thread->context);

    SendReply("OK");
}

/// Modify all registers with data received from the client.
static void WriteRegisters() {
    const u8* buffer_ptr = command_buffer + 1;

    if (command_buffer[0] != 'G')
        return SendReply("E01");

    for (int i = 0, reg = 0; reg <= CPSR_REGISTER; i++, reg++) {
        if (reg <= SP_REGISTER) {
            RegWrite(reg, GdbHexToLong(buffer_ptr + i * 16), current_thread_g);
        } else if (reg == PC_REGISTER) {
            RegWrite(PC_REGISTER, GdbHexToLong(buffer_ptr + i * 16), current_thread_g);
        } else if (reg == CPSR_REGISTER) {
            RegWrite(CPSR_REGISTER, GdbHexToInt(buffer_ptr + i * 16), current_thread_g);
        } else {
            UNIMPLEMENTED();
        }
    }

    Core::System::GetInstance().ArmInterface(current_core).LoadContext(current_thread->context);

    SendReply("OK");
}

/// Read location in memory specified by gdb client.
static void ReadMemory() {
    static u8 reply[GDB_BUFFER_SIZE - 4];

    auto start_offset = command_buffer + 1;
    auto addr_pos = std::find(start_offset, command_buffer + command_length, ',');
    VAddr addr = HexToLong(start_offset, static_cast<u64>(addr_pos - start_offset));

    start_offset = addr_pos + 1;
    u64 len =
        HexToLong(start_offset, static_cast<u64>((command_buffer + command_length) - start_offset));

    NGLOG_DEBUG(Debug_GDBStub, "gdb: addr: {:016X} len: {:016X}", addr, len);

    if (len * 2 > sizeof(reply)) {
        SendReply("E01");
    }

    if (!Memory::IsValidVirtualAddress(addr)) {
        return SendReply("E00");
    }

    std::vector<u8> data(len);
    Memory::ReadBlock(addr, data.data(), len);

    MemToGdbHex(reply, data.data(), len);
    reply[len * 2] = '\0';
    SendReply(reinterpret_cast<char*>(reply));
}

/// Modify location in memory with data received from the gdb client.
static void WriteMemory() {
    auto start_offset = command_buffer + 1;
    auto addr_pos = std::find(start_offset, command_buffer + command_length, ',');
    VAddr addr = HexToLong(start_offset, static_cast<u64>(addr_pos - start_offset));

    start_offset = addr_pos + 1;
    auto len_pos = std::find(start_offset, command_buffer + command_length, ':');
    u64 len = HexToLong(start_offset, static_cast<u64>(len_pos - start_offset));

    if (!Memory::IsValidVirtualAddress(addr)) {
        return SendReply("E00");
    }

    std::vector<u8> data(len);

    GdbHexToMem(data.data(), len_pos + 1, len);
    Memory::WriteBlock(addr, data.data(), len);
    SendReply("OK");
}

void Break(bool is_memory_break) {
<<<<<<< HEAD
    // if (!halt_loop) {
    //    halt_loop = true;
    //}

=======
>>>>>>> c40e897b
    send_trap = true;

    memory_break = is_memory_break;
}

/// Tell the CPU that it should perform a single step.
static void Step() {
    if (command_length > 1) {
        RegWrite(PC_REGISTER, GdbHexToLong(command_buffer + 1), current_thread);
        Core::System::GetInstance().ArmInterface(current_core).LoadContext(current_thread->context);
    }
    step_loop = true;
    halt_loop = true;
    send_trap = true;
}

/// Tell the CPU if we hit a memory breakpoint.
bool IsMemoryBreak() {
    if (IsConnected()) {
        return false;
    }

    return memory_break;
}

/// Tell the CPU to continue executing.
static void Continue() {
    memory_break = false;
    step_loop = false;
    halt_loop = false;
}

/**
 * Commit breakpoint to list of breakpoints.
 *
 * @param type Type of breakpoint.
 * @param addr Address of breakpoint.
 * @param len Length of breakpoint.
 */
static bool CommitBreakpoint(BreakpointType type, PAddr addr, u64 len) {
    std::map<u64, Breakpoint>& p = GetBreakpointList(type);

    Breakpoint breakpoint;
    breakpoint.active = true;
    breakpoint.addr = addr;
    breakpoint.len = len;
    p.insert({addr, breakpoint});

    NGLOG_DEBUG(Debug_GDBStub, "gdb: added {} breakpoint: {:016X} bytes at {:016X}",
                static_cast<int>(type), breakpoint.len, breakpoint.addr);

    return true;
}

/// Handle add breakpoint command from gdb client.
static void AddBreakpoint() {
    BreakpointType type;

    u8 type_id = HexCharToValue(command_buffer[1]);
    switch (type_id) {
    case 0:
    case 1:
        type = BreakpointType::Execute;
        break;
    case 2:
        type = BreakpointType::Write;
        break;
    case 3:
        type = BreakpointType::Read;
        break;
    case 4:
        type = BreakpointType::Access;
        break;
    default:
        return SendReply("E01");
    }

    auto start_offset = command_buffer + 3;
    auto addr_pos = std::find(start_offset, command_buffer + command_length, ',');
    PAddr addr = HexToLong(start_offset, static_cast<u64>(addr_pos - start_offset));

    start_offset = addr_pos + 1;
    u64 len =
        HexToLong(start_offset, static_cast<u64>((command_buffer + command_length) - start_offset));

    if (type == BreakpointType::Access) {
        // Access is made up of Read and Write types, so add both breakpoints
        type = BreakpointType::Read;

        if (!CommitBreakpoint(type, addr, len)) {
            return SendReply("E02");
        }

        type = BreakpointType::Write;
    }

    if (!CommitBreakpoint(type, addr, len)) {
        return SendReply("E02");
    }

    SendReply("OK");
}

/// Handle remove breakpoint command from gdb client.
static void RemoveBreakpoint() {
    BreakpointType type;

    u8 type_id = HexCharToValue(command_buffer[1]);
    switch (type_id) {
    case 0:
    case 1:
        type = BreakpointType::Execute;
        break;
    case 2:
        type = BreakpointType::Write;
        break;
    case 3:
        type = BreakpointType::Read;
        break;
    case 4:
        type = BreakpointType::Access;
        break;
    default:
        return SendReply("E01");
    }

    auto start_offset = command_buffer + 3;
    auto addr_pos = std::find(start_offset, command_buffer + command_length, ',');
    PAddr addr = HexToLong(start_offset, static_cast<u64>(addr_pos - start_offset));

    if (type == BreakpointType::Access) {
        // Access is made up of Read and Write types, so add both breakpoints
        type = BreakpointType::Read;
        RemoveBreakpoint(type, addr);

        type = BreakpointType::Write;
    }

    RemoveBreakpoint(type, addr);
    SendReply("OK");
}

void HandlePacket() {
    if (!IsConnected()) {
        return;
    }

    if (!IsDataAvailable()) {
        return;
    }

    ReadCommand();
    if (command_length == 0) {
        return;
    }

    NGLOG_DEBUG(Debug_GDBStub, "Packet: {}", command_buffer);

    switch (command_buffer[0]) {
    case 'q':
        HandleQuery();
        break;
    case 'H':
        HandleSetThread();
        break;
    case '?':
        SendSignal(current_thread_c, latest_signal);
        break;
    case 'k':
        Shutdown();
        NGLOG_INFO(Debug_GDBStub, "killed by gdb");
        return;
    case 'g':
        ReadRegisters();
        break;
    case 'G':
        WriteRegisters();
        break;
    case 'p':
        ReadRegister();
        break;
    case 'P':
        WriteRegister();
        break;
    case 'm':
        ReadMemory();
        break;
    case 'M':
        WriteMemory();
        break;
    case 's':
        Step();
        return;
    case 'C':
    case 'c':
        Continue();
        return;
    case 'z':
        RemoveBreakpoint();
        break;
    case 'Z':
        AddBreakpoint();
        break;
    case 'T':
        HandleThreadAlive();
        break;
    default:
        SendReply("");
        break;
    }
}

void SetServerPort(u16 port) {
    gdbstub_port = port;
}

void ToggleServer(bool status) {
    if (status) {
        server_enabled = status;

        // Start server
        if (!IsConnected() && Core::System::GetInstance().IsPoweredOn()) {
            Init();
        }
    } else {
        // Stop server
        if (IsConnected()) {
            Shutdown();
        }

        server_enabled = status;
    }
}

static void Init(u16 port) {
    if (!server_enabled) {
        // Set the halt loop to false in case the user enabled the gdbstub mid-execution.
        // This way the CPU can still execute normally.
        halt_loop = false;
        step_loop = false;
        return;
    }

    // Setup initial gdbstub status
    halt_loop = true;
    step_loop = false;

    breakpoints_execute.clear();
    breakpoints_read.clear();
    breakpoints_write.clear();

    // Start gdb server
    NGLOG_INFO(Debug_GDBStub, "Starting GDB server on port {}...", port);

    sockaddr_in saddr_server = {};
    saddr_server.sin_family = AF_INET;
    saddr_server.sin_port = htons(port);
    saddr_server.sin_addr.s_addr = INADDR_ANY;

#ifdef _WIN32
    WSAStartup(MAKEWORD(2, 2), &InitData);
#endif

    int tmpsock = static_cast<int>(socket(PF_INET, SOCK_STREAM, 0));
    if (tmpsock == -1) {
        NGLOG_ERROR(Debug_GDBStub, "Failed to create gdb socket");
    }

    // Set socket to SO_REUSEADDR so it can always bind on the same port
    int reuse_enabled = 1;
    if (setsockopt(tmpsock, SOL_SOCKET, SO_REUSEADDR, (const char*)&reuse_enabled,
                   sizeof(reuse_enabled)) < 0) {
        NGLOG_ERROR(Debug_GDBStub, "Failed to set gdb socket option");
    }

    const sockaddr* server_addr = reinterpret_cast<const sockaddr*>(&saddr_server);
    socklen_t server_addrlen = sizeof(saddr_server);
    if (bind(tmpsock, server_addr, server_addrlen) < 0) {
        NGLOG_ERROR(Debug_GDBStub, "Failed to bind gdb socket");
    }

    if (listen(tmpsock, 1) < 0) {
        NGLOG_ERROR(Debug_GDBStub, "Failed to listen to gdb socket");
    }

    // Wait for gdb to connect
    NGLOG_INFO(Debug_GDBStub, "Waiting for gdb to connect...");
    sockaddr_in saddr_client;
    sockaddr* client_addr = reinterpret_cast<sockaddr*>(&saddr_client);
    socklen_t client_addrlen = sizeof(saddr_client);
    gdbserver_socket = static_cast<int>(accept(tmpsock, client_addr, &client_addrlen));
    if (gdbserver_socket < 0) {
        // In the case that we couldn't start the server for whatever reason, just start CPU
        // execution like normal.
        halt_loop = false;
        step_loop = false;

        NGLOG_ERROR(Debug_GDBStub, "Failed to accept gdb client");
    } else {
        NGLOG_INFO(Debug_GDBStub, "Client connected.");
        saddr_client.sin_addr.s_addr = ntohl(saddr_client.sin_addr.s_addr);
    }

    // Clean up temporary socket if it's still alive at this point.
    if (tmpsock != -1) {
        shutdown(tmpsock, SHUT_RDWR);
    }
}

void Init() {
    Init(gdbstub_port);
}

void Shutdown() {
    if (!server_enabled) {
        return;
    }

    NGLOG_INFO(Debug_GDBStub, "Stopping GDB ...");
    if (gdbserver_socket != -1) {
        shutdown(gdbserver_socket, SHUT_RDWR);
        gdbserver_socket = -1;
    }

#ifdef _WIN32
    WSACleanup();
#endif

    NGLOG_INFO(Debug_GDBStub, "GDB stopped.");
}

bool IsServerEnabled() {
    return server_enabled;
}

bool IsConnected() {
    return IsServerEnabled() && gdbserver_socket != -1;
}

bool GetCpuHaltFlag() {
    return halt_loop;
}

bool GetCpuStepFlag() {
    return step_loop;
}

void SetCpuStepFlag(bool is_step) {
    step_loop = is_step;
}

void SendTrap(Kernel::Thread* thread, int trap) {
    if (send_trap) {
<<<<<<< HEAD
        // NGLOG_ERROR(Debug_GDBStub, "SendTrap {} {} {} {}", thread->GetThreadId(),
        //            current_thread_c->GetThreadId(), halt_loop, step_loop);
        if (!halt_loop || (current_thread_c == thread)) {
            // NGLOG_ERROR(Debug_GDBStub, "SendTrap Fired!");
            current_thread_c = thread;
=======
        if (!halt_loop || (current_thread == thread)) {
            current_thread = thread;
>>>>>>> c40e897b
            SendSignal(thread, trap);
        }
        halt_loop = true;
        send_trap = false;
    }
}
}; // namespace GDBStub<|MERGE_RESOLUTION|>--- conflicted
+++ resolved
@@ -143,13 +143,8 @@
 static u32 latest_signal = 0;
 static bool memory_break = false;
 
-<<<<<<< HEAD
-static Kernel::Thread* current_thread_c = nullptr;
-static Kernel::Thread* current_thread_g = nullptr;
-=======
 static Kernel::Thread* current_thread = nullptr;
 static unsigned current_core = 0;
->>>>>>> c40e897b
 
 // Binding to a port within the reserved ports range (0-1023) requires root permissions,
 // so default to a port outside of that range.
@@ -182,10 +177,7 @@
         auto threads = Core::System::GetInstance().Scheduler(core)->GetThreadList();
         for (auto thread : threads) {
             if (thread->GetThreadId() == id) {
-<<<<<<< HEAD
-=======
                 current_core = core;
->>>>>>> c40e897b
                 return thread.get();
             }
         }
@@ -570,15 +562,6 @@
         for (int core = 0; core < Core::NUM_CPU_CORES; core++) {
             auto threads = Core::System::GetInstance().Scheduler(core)->GetThreadList();
             for (auto thread : threads) {
-<<<<<<< HEAD
-                // buffer += fmt::format(R"*(<thread id="{:x}" core="{:d}" name="Thread 0x{:016x}
-                // (LWP {:x})"></thread>)*",
-                //                      thread->GetThreadId(),
-                //                      core,
-                //                      reinterpret_cast<u64>(thread.get()),
-                //                      thread->GetThreadId());
-=======
->>>>>>> c40e897b
                 buffer +=
                     fmt::format(R"*(<thread id="{:x}" core="{:d}" name="Thread {:x}"></thread>)*",
                                 thread->GetThreadId(), core, thread->GetThreadId());
@@ -593,30 +576,6 @@
 
 /// Handle set thread command from gdb client.
 static void HandleSetThread() {
-<<<<<<< HEAD
-    if (memcmp(command_buffer, "Hc", 2) == 0 || memcmp(command_buffer, "Hg", 2) == 0) {
-        int thread_id = -1;
-        static Kernel::Thread* current_thread;
-        if (command_buffer[2] != '-') {
-            thread_id = static_cast<int>(HexToInt(command_buffer + 2, command_length - 2));
-        }
-        if (thread_id >= 1) {
-            current_thread = FindThreadById(thread_id);
-        }
-        if (!current_thread) {
-            thread_id = 1;
-            current_thread = FindThreadById(thread_id);
-        }
-        if (current_thread) {
-            if (command_buffer[1] == 'c') {
-                current_thread_c = current_thread;
-            } else {
-                current_thread_g = current_thread;
-            }
-            SendReply("OK");
-            return;
-        }
-=======
     int thread_id = -1;
     if (command_buffer[2] != '-') {
         thread_id = static_cast<int>(HexToInt(command_buffer + 2, command_length - 2));
@@ -631,7 +590,6 @@
     if (current_thread) {
         SendReply("OK");
         return;
->>>>>>> c40e897b
     }
     SendReply("E01");
 }
@@ -673,21 +631,11 @@
                              Common::swap64(RegRead(LR_REGISTER, thread)));
     } else {
         buffer = fmt::format("T{:02x}", latest_signal);
-<<<<<<< HEAD
     }
 
     if (thread) {
         buffer += fmt::format(";thread:{:x};", thread->GetThreadId());
     }
-
-    // NGLOG_ERROR(Debug_GDBStub, "{}", buffer.c_str());
-=======
-    }
-
-    if (thread) {
-        buffer += fmt::format(";thread:{:x};", thread->GetThreadId());
-    }
->>>>>>> c40e897b
 
     SendReply(buffer.c_str());
 }
@@ -704,7 +652,7 @@
     } else if (c == 0x03) {
         NGLOG_INFO(Debug_GDBStub, "gdb: found break command");
         halt_loop = true;
-        SendSignal(current_thread_c, SIGTRAP);
+        SendSignal(current_thread, SIGTRAP);
         return;
     } else if (c != GDB_STUB_START) {
         NGLOG_DEBUG(Debug_GDBStub, "gdb: read invalid byte {:02X}", c);
@@ -775,11 +723,11 @@
     }
 
     if (id <= SP_REGISTER) {
-        LongToGdbHex(reply, RegRead(id, current_thread_g));
+        LongToGdbHex(reply, RegRead(id, current_thread));
     } else if (id == PC_REGISTER) {
-        LongToGdbHex(reply, RegRead(id, current_thread_g));
+        LongToGdbHex(reply, RegRead(id, current_thread));
     } else if (id == CPSR_REGISTER) {
-        IntToGdbHex(reply, (u32)RegRead(id, current_thread_g));
+        IntToGdbHex(reply, (u32)RegRead(id, current_thread));
     } else {
         return SendReply("E01");
     }
@@ -795,16 +743,16 @@
     u8* bufptr = buffer;
 
     for (int reg = 0; reg <= SP_REGISTER; reg++) {
-        LongToGdbHex(bufptr + reg * 16, RegRead(reg, current_thread_g));
+        LongToGdbHex(bufptr + reg * 16, RegRead(reg, current_thread));
     }
 
     bufptr += (32 * 16);
 
-    LongToGdbHex(bufptr, RegRead(PC_REGISTER, current_thread_g));
+    LongToGdbHex(bufptr, RegRead(PC_REGISTER, current_thread));
 
     bufptr += 16;
 
-    IntToGdbHex(bufptr, (u32)RegRead(CPSR_REGISTER, current_thread_g));
+    IntToGdbHex(bufptr, (u32)RegRead(CPSR_REGISTER, current_thread));
 
     bufptr += 8;
 
@@ -823,11 +771,11 @@
     }
 
     if (id <= SP_REGISTER) {
-        RegWrite(id, GdbHexToLong(buffer_ptr), current_thread_g);
+        RegWrite(id, GdbHexToLong(buffer_ptr), current_thread);
     } else if (id == PC_REGISTER) {
-        RegWrite(id, GdbHexToLong(buffer_ptr), current_thread_g);
+        RegWrite(id, GdbHexToLong(buffer_ptr), current_thread);
     } else if (id == CPSR_REGISTER) {
-        RegWrite(id, GdbHexToInt(buffer_ptr), current_thread_g);
+        RegWrite(id, GdbHexToInt(buffer_ptr), current_thread);
     } else {
         return SendReply("E01");
     }
@@ -846,11 +794,11 @@
 
     for (int i = 0, reg = 0; reg <= CPSR_REGISTER; i++, reg++) {
         if (reg <= SP_REGISTER) {
-            RegWrite(reg, GdbHexToLong(buffer_ptr + i * 16), current_thread_g);
+            RegWrite(reg, GdbHexToLong(buffer_ptr + i * 16), current_thread);
         } else if (reg == PC_REGISTER) {
-            RegWrite(PC_REGISTER, GdbHexToLong(buffer_ptr + i * 16), current_thread_g);
+            RegWrite(PC_REGISTER, GdbHexToLong(buffer_ptr + i * 16), current_thread);
         } else if (reg == CPSR_REGISTER) {
-            RegWrite(CPSR_REGISTER, GdbHexToInt(buffer_ptr + i * 16), current_thread_g);
+            RegWrite(CPSR_REGISTER, GdbHexToInt(buffer_ptr + i * 16), current_thread);
         } else {
             UNIMPLEMENTED();
         }
@@ -913,13 +861,6 @@
 }
 
 void Break(bool is_memory_break) {
-<<<<<<< HEAD
-    // if (!halt_loop) {
-    //    halt_loop = true;
-    //}
-
-=======
->>>>>>> c40e897b
     send_trap = true;
 
     memory_break = is_memory_break;
@@ -1086,7 +1027,7 @@
         HandleSetThread();
         break;
     case '?':
-        SendSignal(current_thread_c, latest_signal);
+        SendSignal(current_thread, latest_signal);
         break;
     case 'k':
         Shutdown();
@@ -1273,16 +1214,8 @@
 
 void SendTrap(Kernel::Thread* thread, int trap) {
     if (send_trap) {
-<<<<<<< HEAD
-        // NGLOG_ERROR(Debug_GDBStub, "SendTrap {} {} {} {}", thread->GetThreadId(),
-        //            current_thread_c->GetThreadId(), halt_loop, step_loop);
-        if (!halt_loop || (current_thread_c == thread)) {
-            // NGLOG_ERROR(Debug_GDBStub, "SendTrap Fired!");
-            current_thread_c = thread;
-=======
         if (!halt_loop || (current_thread == thread)) {
             current_thread = thread;
->>>>>>> c40e897b
             SendSignal(thread, trap);
         }
         halt_loop = true;
