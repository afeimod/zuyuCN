--- conflicted
+++ resolved
@@ -132,34 +132,22 @@
 void ARM_Dynarmic::Run() {
     ASSERT(Memory::GetCurrentPageTable() == current_page_table);
 
-<<<<<<< HEAD
-    if (!GDBStub::GetInstCacheValidity()) {
-        ClearInstructionCache();
-    }
-=======
     if (GDBStub::IsServerEnabled()) {
         if (!GDBStub::GetInstCacheValidity()) {
             ClearInstructionCache();
         }
     }
 
->>>>>>> adccf278
     jit->Run();
 }
 
 void ARM_Dynarmic::Step() {
-<<<<<<< HEAD
-    if (!GDBStub::GetInstCacheValidity()) {
-        ClearInstructionCache();
-    }
-=======
     if (GDBStub::IsServerEnabled()) {
         if (!GDBStub::GetInstCacheValidity()) {
             ClearInstructionCache();
         }
     }
 
->>>>>>> adccf278
     cb->InterpreterFallback(jit->GetPC(), 1);
 }
 
