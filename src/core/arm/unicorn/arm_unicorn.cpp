// Copyright 2018 yuzu emulator team
// Licensed under GPLv2 or any later version
// Refer to the license.txt file included.

#include <algorithm>
#include <unicorn/arm64.h>
#include "common/assert.h"
#include "common/microprofile.h"
#include "core/arm/unicorn/arm_unicorn.h"
#include "core/core.h"
#include "core/core_timing.h"
#include "core/hle/kernel/svc.h"

// Load Unicorn DLL once on Windows using RAII
#ifdef _MSC_VER
#include <unicorn_dynload.h>
struct LoadDll {
private:
    LoadDll() {
        ASSERT(uc_dyn_load(NULL, 0));
    }
    ~LoadDll() {
        ASSERT(uc_dyn_free());
    }
    static LoadDll g_load_dll;
};
LoadDll LoadDll::g_load_dll;
#endif

#define CHECKED(expr)                                                                              \
    do {                                                                                           \
        if (auto _cerr = (expr)) {                                                                 \
            ASSERT_MSG(false, "Call " #expr " failed with error: {} ({})\n", _cerr,                \
                       uc_strerror(_cerr));                                                        \
        }                                                                                          \
    } while (0)

static void CodeHook(uc_engine* uc, uint64_t address, uint32_t size, void* user_data) {
    GDBStub::BreakpointAddress bkpt =
        GDBStub::GetNextBreakpointFromAddress(address, GDBStub::BreakpointType::Execute);
    if (GDBStub::IsMemoryBreak() ||
        (bkpt.type != GDBStub::BreakpointType::None && address == bkpt.address)) {
        auto core = static_cast<ARM_Unicorn*>(user_data);
        core->RecordBreak(bkpt);
        uc_emu_stop(uc);
    }
}

static void InterruptHook(uc_engine* uc, u32 intNo, void* user_data) {
    u32 esr{};
    CHECKED(uc_reg_read(uc, UC_ARM64_REG_ESR, &esr));

    auto ec = esr >> 26;
    auto iss = esr & 0xFFFFFF;

    switch (ec) {
    case 0x15: // SVC
        Kernel::CallSVC(iss);
        break;
    }
}

static bool UnmappedMemoryHook(uc_engine* uc, uc_mem_type type, u64 addr, int size, u64 value,
                               void* user_data) {
    ARM_Interface::ThreadContext ctx{};
    Core::CurrentArmInterface().SaveContext(ctx);
    ASSERT_MSG(false, "Attempted to read from unmapped memory: 0x{:X}, pc=0x{:X}, lr=0x{:X}", addr,
               ctx.pc, ctx.cpu_registers[30]);
    return {};
}

ARM_Unicorn::ARM_Unicorn() {
    CHECKED(uc_open(UC_ARCH_ARM64, UC_MODE_ARM, &uc));

    auto fpv = 3 << 20;
    CHECKED(uc_reg_write(uc, UC_ARM64_REG_CPACR_EL1, &fpv));

    uc_hook hook{};
    CHECKED(uc_hook_add(uc, &hook, UC_HOOK_INTR, (void*)InterruptHook, this, 0, -1));
    CHECKED(uc_hook_add(uc, &hook, UC_HOOK_MEM_INVALID, (void*)UnmappedMemoryHook, this, 0, -1));
    if (GDBStub::IsServerEnabled()) {
        CHECKED(uc_hook_add(uc, &hook, UC_HOOK_CODE, (void*)CodeHook, this, 0, -1));
        last_bkpt_hit = false;
    }
}

ARM_Unicorn::~ARM_Unicorn() {
    CHECKED(uc_close(uc));
}

void ARM_Unicorn::MapBackingMemory(VAddr address, size_t size, u8* memory,
                                   Kernel::VMAPermission perms) {
    CHECKED(uc_mem_map_ptr(uc, address, size, static_cast<u32>(perms), memory));
}

void ARM_Unicorn::UnmapMemory(VAddr address, size_t size) {
    CHECKED(uc_mem_unmap(uc, address, size));
}

void ARM_Unicorn::SetPC(u64 pc) {
    CHECKED(uc_reg_write(uc, UC_ARM64_REG_PC, &pc));
}

u64 ARM_Unicorn::GetPC() const {
    u64 val{};
    CHECKED(uc_reg_read(uc, UC_ARM64_REG_PC, &val));
    return val;
}

u64 ARM_Unicorn::GetReg(int regn) const {
    u64 val{};
    auto treg = UC_ARM64_REG_SP;
    if (regn <= 28) {
        treg = (uc_arm64_reg)(UC_ARM64_REG_X0 + regn);
    } else if (regn < 31) {
        treg = (uc_arm64_reg)(UC_ARM64_REG_X29 + regn - 29);
    }
    CHECKED(uc_reg_read(uc, treg, &val));
    return val;
}

void ARM_Unicorn::SetReg(int regn, u64 val) {
    auto treg = UC_ARM64_REG_SP;
    if (regn <= 28) {
        treg = (uc_arm64_reg)(UC_ARM64_REG_X0 + regn);
    } else if (regn < 31) {
        treg = (uc_arm64_reg)(UC_ARM64_REG_X29 + regn - 29);
    }
    CHECKED(uc_reg_write(uc, treg, &val));
}

u128 ARM_Unicorn::GetExtReg(int /*index*/) const {
    UNIMPLEMENTED();
    static constexpr u128 res{};
    return res;
}

void ARM_Unicorn::SetExtReg(int /*index*/, u128 /*value*/) {
    UNIMPLEMENTED();
}

u32 ARM_Unicorn::GetVFPReg(int /*index*/) const {
    UNIMPLEMENTED();
    return {};
}

void ARM_Unicorn::SetVFPReg(int /*index*/, u32 /*value*/) {
    UNIMPLEMENTED();
}

u32 ARM_Unicorn::GetCPSR() const {
    u64 nzcv{};
    CHECKED(uc_reg_read(uc, UC_ARM64_REG_NZCV, &nzcv));
    return static_cast<u32>(nzcv);
}

void ARM_Unicorn::SetCPSR(u32 cpsr) {
    u64 nzcv = cpsr;
    CHECKED(uc_reg_write(uc, UC_ARM64_REG_NZCV, &nzcv));
}

VAddr ARM_Unicorn::GetTlsAddress() const {
    u64 base{};
    CHECKED(uc_reg_read(uc, UC_ARM64_REG_TPIDRRO_EL0, &base));
    return base;
}

void ARM_Unicorn::SetTlsAddress(VAddr base) {
    CHECKED(uc_reg_write(uc, UC_ARM64_REG_TPIDRRO_EL0, &base));
}

void ARM_Unicorn::Run() {
    if (GDBStub::IsServerEnabled()) {
        ExecuteInstructions(std::max(4000000, 0));
    } else {
        ExecuteInstructions(std::max(CoreTiming::GetDowncount(), 0));
    }
}

void ARM_Unicorn::Step() {
    ExecuteInstructions(1);
}

MICROPROFILE_DEFINE(ARM_Jit, "ARM JIT", "ARM JIT", MP_RGB(255, 64, 64));

void ARM_Unicorn::ExecuteInstructions(int num_instructions) {
    MICROPROFILE_SCOPE(ARM_Jit);
    CHECKED(uc_emu_start(uc, GetPC(), 1ULL << 63, 0, num_instructions));
    CoreTiming::AddTicks(num_instructions);
    if (GDBStub::IsServerEnabled()) {
        //u64 pc = GetPC();
        //GDBStub::BreakpointAddress bkpt = GDBStub::GetNextBreakpointFromAddress(pc, GDBStub::BreakpointType::Execute);
        //if(bkpt.type != GDBStub::BreakpointType::None && bkpt.address == pc)
        //{
        //    RecordBreak(bkpt);
        //}
        if (last_bkpt_hit) {
            uc_reg_write(uc, UC_ARM64_REG_PC, &last_bkpt.address);
        }
        Kernel::Thread* thread = Kernel::GetCurrentThread();
        SaveContext(thread->context);
<<<<<<< HEAD
        if (last_bkpt_hit || (num_instructions == 1)) {
=======
        if (last_bkpt_hit || (num_instructions == 1 && GDBStub::GetCpuHaltFlag())) {
>>>>>>> 6662a695
            last_bkpt_hit = false;
            GDBStub::Break();
            GDBStub::SendTrap(thread, 5);
        }
    }
}

void ARM_Unicorn::SaveContext(ARM_Interface::ThreadContext& ctx) {
    int uregs[32];
    void* tregs[32];

    CHECKED(uc_reg_read(uc, UC_ARM64_REG_SP, &ctx.sp));
    CHECKED(uc_reg_read(uc, UC_ARM64_REG_PC, &ctx.pc));
    CHECKED(uc_reg_read(uc, UC_ARM64_REG_NZCV, &ctx.cpsr));

    for (auto i = 0; i < 29; ++i) {
        uregs[i] = UC_ARM64_REG_X0 + i;
        tregs[i] = &ctx.cpu_registers[i];
    }
    uregs[29] = UC_ARM64_REG_X29;
    tregs[29] = (void*)&ctx.cpu_registers[29];
    uregs[30] = UC_ARM64_REG_X30;
    tregs[30] = (void*)&ctx.cpu_registers[30];

    CHECKED(uc_reg_read_batch(uc, uregs, tregs, 31));

    ctx.tls_address = GetTlsAddress();

    for (int i = 0; i < 32; ++i) {
        uregs[i] = UC_ARM64_REG_Q0 + i;
        tregs[i] = &ctx.fpu_registers[i];
    }

    CHECKED(uc_reg_read_batch(uc, uregs, tregs, 32));
}

void ARM_Unicorn::LoadContext(const ARM_Interface::ThreadContext& ctx) {
    int uregs[32];
    void* tregs[32];

    CHECKED(uc_reg_write(uc, UC_ARM64_REG_SP, &ctx.sp));
    CHECKED(uc_reg_write(uc, UC_ARM64_REG_PC, &ctx.pc));
    CHECKED(uc_reg_write(uc, UC_ARM64_REG_NZCV, &ctx.cpsr));

    for (int i = 0; i < 29; ++i) {
        uregs[i] = UC_ARM64_REG_X0 + i;
        tregs[i] = (void*)&ctx.cpu_registers[i];
    }
    uregs[29] = UC_ARM64_REG_X29;
    tregs[29] = (void*)&ctx.cpu_registers[29];
    uregs[30] = UC_ARM64_REG_X30;
    tregs[30] = (void*)&ctx.cpu_registers[30];

    CHECKED(uc_reg_write_batch(uc, uregs, tregs, 31));

    SetTlsAddress(ctx.tls_address);

    for (auto i = 0; i < 32; ++i) {
        uregs[i] = UC_ARM64_REG_Q0 + i;
        tregs[i] = (void*)&ctx.fpu_registers[i];
    }

    CHECKED(uc_reg_write_batch(uc, uregs, tregs, 32));
}

void ARM_Unicorn::PrepareReschedule() {
    CHECKED(uc_emu_stop(uc));
}

void ARM_Unicorn::ClearExclusiveState() {}

void ARM_Unicorn::ClearInstructionCache() {}

void ARM_Unicorn::RecordBreak(GDBStub::BreakpointAddress bkpt) {
    last_bkpt = bkpt;
    last_bkpt_hit = true;
}<|MERGE_RESOLUTION|>--- conflicted
+++ resolved
@@ -199,11 +199,7 @@
         }
         Kernel::Thread* thread = Kernel::GetCurrentThread();
         SaveContext(thread->context);
-<<<<<<< HEAD
-        if (last_bkpt_hit || (num_instructions == 1)) {
-=======
         if (last_bkpt_hit || (num_instructions == 1 && GDBStub::GetCpuHaltFlag())) {
->>>>>>> 6662a695
             last_bkpt_hit = false;
             GDBStub::Break();
             GDBStub::SendTrap(thread, 5);
