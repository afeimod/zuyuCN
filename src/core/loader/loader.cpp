// Copyright 2018 yuzu emulator team
// Licensed under GPLv2 or any later version
// Refer to the license.txt file included.

#include <memory>
#include <ostream>
#include <string>
#include "common/logging/log.h"
#include "common/string_util.h"
#include "core/file_sys/vfs_real.h"
#include "core/hle/kernel/process.h"
#include "core/loader/deconstructed_rom_directory.h"
#include "core/loader/elf.h"
#include "core/loader/nax.h"
#include "core/loader/nca.h"
#include "core/loader/nro.h"
#include "core/loader/nso.h"
#include "core/loader/nsp.h"
#include "core/loader/xci.h"

namespace Loader {

FileType IdentifyFile(FileSys::VirtualFile file) {
    FileType type;

#define CHECK_TYPE(loader)                                                                         \
    type = AppLoader_##loader::IdentifyType(file);                                                 \
    if (FileType::Error != type)                                                                   \
        return type;

    CHECK_TYPE(DeconstructedRomDirectory)
    CHECK_TYPE(ELF)
    CHECK_TYPE(NSO)
    CHECK_TYPE(NRO)
    CHECK_TYPE(NCA)
    CHECK_TYPE(XCI)
    CHECK_TYPE(NAX)
    CHECK_TYPE(NSP)

#undef CHECK_TYPE

    return FileType::Unknown;
}

FileType GuessFromFilename(const std::string& name) {
    if (name == "main")
        return FileType::DeconstructedRomDirectory;
    if (name == "00")
        return FileType::NCA;

    const std::string extension =
        Common::ToLower(std::string(FileUtil::GetExtensionFromFilename(name)));

    if (extension == "elf")
        return FileType::ELF;
    if (extension == "nro")
        return FileType::NRO;
    if (extension == "nso")
        return FileType::NSO;
    if (extension == "nca")
        return FileType::NCA;
    if (extension == "xci")
        return FileType::XCI;
    if (extension == "nsp")
        return FileType::NSP;

    return FileType::Unknown;
}

std::string GetFileTypeString(FileType type) {
    switch (type) {
    case FileType::ELF:
        return "ELF";
    case FileType::NRO:
        return "NRO";
    case FileType::NSO:
        return "NSO";
    case FileType::NCA:
        return "NCA";
    case FileType::XCI:
        return "XCI";
    case FileType::NAX:
        return "NAX";
    case FileType::NSP:
        return "NSP";
    case FileType::DeconstructedRomDirectory:
        return "Directory";
    case FileType::Error:
    case FileType::Unknown:
        break;
    }

    return "unknown";
}

<<<<<<< HEAD
constexpr std::array<const char*, 57> RESULT_MESSAGES{
=======
constexpr std::array<const char*, 50> RESULT_MESSAGES{
>>>>>>> 4cf42d34
    "The operation completed successfully.",
    "The loader requested to load is already loaded.",
    "The operation is not implemented.",
    "The loader is not initialized properly.",
    "The NPDM file has a bad header.",
    "The NPDM has a bad ACID header.",
    "The NPDM has a bad ACI header,",
    "The NPDM file has a bad file access control.",
    "The NPDM has a bad file access header.",
    "The PFS/HFS partition has a bad header.",
    "The PFS/HFS partition has incorrect size as determined by the header.",
    "The NCA file has a bad header.",
    "The general keyfile could not be found.",
    "The NCA Header key could not be found.",
    "The NCA Header key is incorrect or the header is invalid.",
    "Support for NCA2-type NCAs is not implemented.",
    "Support for NCA0-type NCAs is not implemented.",
    "The titlekey for this Rights ID could not be found.",
    "The titlekek for this crypto revision could not be found.",
    "The Rights ID in the header is invalid.",
    "The key area key for this application type and crypto revision could not be found.",
    "The key area key is incorrect or the section header is invalid.",
    "The titlekey and/or titlekek is incorrect or the section header is invalid.",
    "The XCI file is missing a Program-type NCA.",
    "The NCA file is not an application.",
    "The ExeFS partition could not be found.",
    "The XCI file has a bad header.",
    "The XCI file is missing a partition.",
    "The file could not be found or does not exist.",
    "The game is missing a program metadata file (main.npdm).",
    "The game uses the currently-unimplemented 32-bit architecture.",
    "The RomFS could not be found.",
    "The ELF file has incorrect size as determined by the header.",
    "There was a general error loading the NRO into emulated memory.",
    "There is no icon available.",
    "There is no control data available.",
    "The NAX file has a bad header.",
    "The NAX file has incorrect size as determined by the header.",
    "The HMAC to generated the NAX decryption keys failed.",
    "The HMAC to validate the NAX decryption keys failed.",
    "The NAX key derivation failed.",
    "The NAX file cannot be interpreted as an NCA file.",
    "The NAX file has an incorrect path.",
    "The SD seed could not be found or derived.",
    "The SD KEK Source could not be found.",
    "The AES KEK Generation Source could not be found.",
    "The AES Key Generation Source could not be found.",
    "The SD Save Key Source could not be found.",
    "The SD NCA Key Source could not be found.",
<<<<<<< HEAD
    "The BKTR-type NCA has a bad BKTR header.",
    "The BKTR Subsection entry is not located immediately after the Relocation entry.",
    "The BKTR Subsection entry is not at the end of the media block.",
    "The BKTR-type NCA has a bad Relocation block.",
    "The BKTR-type NCA has a bad Subsection block.",
    "The BKTR-type NCA has a bad Relocation bucket.",
    "The BKTR-type NCA has a bad Subsection bucket.",
    "The BKTR-type NCA is missing the base RomFS.",
};
=======
    "The NSP file is missing a Program-type NCA."};
>>>>>>> 4cf42d34

std::ostream& operator<<(std::ostream& os, ResultStatus status) {
    os << RESULT_MESSAGES.at(static_cast<size_t>(status));
    return os;
}

/**
 * Get a loader for a file with a specific type
 * @param file The file to load
 * @param type The type of the file
 * @param file the file to retrieve the loader for
 * @param type the file type
 * @return std::unique_ptr<AppLoader> a pointer to a loader object;  nullptr for unsupported type
 */
static std::unique_ptr<AppLoader> GetFileLoader(FileSys::VirtualFile file, FileType type) {
    switch (type) {

    // Standard ELF file format.
    case FileType::ELF:
        return std::make_unique<AppLoader_ELF>(std::move(file));

    // NX NSO file format.
    case FileType::NSO:
        return std::make_unique<AppLoader_NSO>(std::move(file));

    // NX NRO file format.
    case FileType::NRO:
        return std::make_unique<AppLoader_NRO>(std::move(file));

    // NX NCA (Nintendo Content Archive) file format.
    case FileType::NCA:
        return std::make_unique<AppLoader_NCA>(std::move(file));

    // NX XCI (nX Card Image) file format.
    case FileType::XCI:
        return std::make_unique<AppLoader_XCI>(std::move(file));

    // NX NAX (NintendoAesXts) file format.
    case FileType::NAX:
        return std::make_unique<AppLoader_NAX>(std::move(file));

    // NX NSP (Nintendo Submission Package) file format
    case FileType::NSP:
        return std::make_unique<AppLoader_NSP>(std::move(file));

    // NX deconstructed ROM directory.
    case FileType::DeconstructedRomDirectory:
        return std::make_unique<AppLoader_DeconstructedRomDirectory>(std::move(file));

    default:
        return nullptr;
    }
}

std::unique_ptr<AppLoader> GetLoader(FileSys::VirtualFile file) {
    FileType type = IdentifyFile(file);
    FileType filename_type = GuessFromFilename(file->GetName());

    // Special case: 00 is either a NCA or NAX.
    if (type != filename_type && !(file->GetName() == "00" && type == FileType::NAX)) {
        LOG_WARNING(Loader, "File {} has a different type than its extension.", file->GetName());
        if (FileType::Unknown == type)
            type = filename_type;
    }

    LOG_DEBUG(Loader, "Loading file {} as {}...", file->GetName(), GetFileTypeString(type));

    return GetFileLoader(std::move(file), type);
}

} // namespace Loader<|MERGE_RESOLUTION|>--- conflicted
+++ resolved
@@ -93,11 +93,7 @@
     return "unknown";
 }
 
-<<<<<<< HEAD
-constexpr std::array<const char*, 57> RESULT_MESSAGES{
-=======
-constexpr std::array<const char*, 50> RESULT_MESSAGES{
->>>>>>> 4cf42d34
+constexpr std::array<const char*, 58> RESULT_MESSAGES{
     "The operation completed successfully.",
     "The loader requested to load is already loaded.",
     "The operation is not implemented.",
@@ -147,7 +143,7 @@
     "The AES Key Generation Source could not be found.",
     "The SD Save Key Source could not be found.",
     "The SD NCA Key Source could not be found.",
-<<<<<<< HEAD
+    "The NSP file is missing a Program-type NCA.",
     "The BKTR-type NCA has a bad BKTR header.",
     "The BKTR Subsection entry is not located immediately after the Relocation entry.",
     "The BKTR Subsection entry is not at the end of the media block.",
@@ -157,9 +153,6 @@
     "The BKTR-type NCA has a bad Subsection bucket.",
     "The BKTR-type NCA is missing the base RomFS.",
 };
-=======
-    "The NSP file is missing a Program-type NCA."};
->>>>>>> 4cf42d34
 
 std::ostream& operator<<(std::ostream& os, ResultStatus status) {
     os << RESULT_MESSAGES.at(static_cast<size_t>(status));
