--- conflicted
+++ resolved
@@ -8,7 +8,6 @@
 #include "common/common_funcs.h"
 #include "common/file_util.h"
 #include "common/logging/log.h"
-#include "common/string_util.h"
 #include "common/swap.h"
 #include "core/core.h"
 #include "core/gdbstub/gdbstub.h"
@@ -150,13 +149,7 @@
     Core::CurrentProcess()->LoadModule(codeset, load_base);
 
     // Register module with GDBStub
-<<<<<<< HEAD
-    std::string filename;
-    Common::SplitPath(codeset->name, nullptr, &filename, nullptr);
-    GDBStub::RegisterModule((filename + ".elf").c_str(), load_base, load_base);
-=======
     GDBStub::RegisterModule(codeset->name, load_base, load_base);
->>>>>>> 85d02d07
 
     return load_base + image_size;
 }
