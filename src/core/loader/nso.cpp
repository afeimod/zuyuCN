--- conflicted
+++ resolved
@@ -100,63 +100,7 @@
     if (file == nullptr)
         return {};
 
-<<<<<<< HEAD
-    NsoHeader nso_header;
-    std::memcpy(&nso_header, file_data.data(), sizeof(NsoHeader));
-
-    if (nso_header.magic != Common::MakeMagic('N', 'S', 'O', '0'))
-        return {};
-
-    // Build program image
-    Kernel::SharedPtr<Kernel::CodeSet> codeset = Kernel::CodeSet::Create("");
-    std::vector<u8> program_image;
-    for (int i = 0; i < nso_header.segments.size(); ++i) {
-        std::vector<u8> compressed_data(nso_header.segments_compressed_size[i]);
-        for (int j = 0; j < nso_header.segments_compressed_size[i]; ++j)
-            compressed_data[j] = file_data[nso_header.segments[i].offset + j];
-        std::vector<u8> data = DecompressSegment(compressed_data, nso_header.segments[i]);
-        program_image.resize(nso_header.segments[i].location);
-        program_image.insert(program_image.end(), data.begin(), data.end());
-        codeset->segments[i].addr = nso_header.segments[i].location;
-        codeset->segments[i].offset = nso_header.segments[i].location;
-        codeset->segments[i].size = PageAlignSize(static_cast<u32>(data.size()));
-    }
-
-    // MOD header pointer is at .text offset + 4
-    u32 module_offset;
-    std::memcpy(&module_offset, program_image.data() + 4, sizeof(u32));
-
-    // Read MOD header
-    ModHeader mod_header{};
-    // Default .bss to size in segment header if MOD0 section doesn't exist
-    u32 bss_size{PageAlignSize(nso_header.segments[2].bss_size)};
-    std::memcpy(&mod_header, program_image.data() + module_offset, sizeof(ModHeader));
-    const bool has_mod_header{mod_header.magic == Common::MakeMagic('M', 'O', 'D', '0')};
-    if (has_mod_header) {
-        // Resize program image to include .bss section and page align each section
-        bss_size = PageAlignSize(mod_header.bss_end_offset - mod_header.bss_start_offset);
-    }
-    codeset->data.size += bss_size;
-    const u32 image_size{PageAlignSize(static_cast<u32>(program_image.size()) + bss_size)};
-    program_image.resize(image_size);
-
-    // Load codeset for current process
-    codeset->name = name;
-    codeset->memory = std::make_shared<std::vector<u8>>(std::move(program_image));
-    Core::CurrentProcess()->LoadModule(codeset, load_base);
-
-    // Register module with GDBStub
-    GDBStub::RegisterModule(codeset->name, load_base, load_base);
-
-    return load_base + image_size;
-}
-
-VAddr AppLoader_NSO::LoadModule(const std::string& path, VAddr load_base) {
-    FileUtil::IOFile file(path, "rb");
-    if (!file.IsOpen()) {
-=======
     if (file->GetSize() < sizeof(NsoHeader))
->>>>>>> 6662a695
         return {};
 
     NsoHeader nso_header{};
