--- conflicted
+++ resolved
@@ -117,11 +117,7 @@
     Core::CurrentProcess()->LoadModule(codeset, load_base);
 
     std::string filename;
-<<<<<<< HEAD
-    Common::SplitPath(path, nullptr, &filename, nullptr);
-=======
     Common::SplitPath(codeset->name, nullptr, &filename, nullptr);
->>>>>>> 20f6ac28
     GDBStub::RegisterModule((filename+".elf").c_str(), load_base, load_base);
 
     return true;
