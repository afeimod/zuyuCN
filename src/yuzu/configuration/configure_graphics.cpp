--- conflicted
+++ resolved
@@ -100,14 +100,10 @@
 
     if (Settings::IsConfiguringGlobal()) {
         ui->api->setCurrentIndex(static_cast<int>(Settings::values.renderer_backend.GetValue()));
-<<<<<<< HEAD
         ui->nvdec_emulation->setCurrentIndex(
             static_cast<int>(Settings::values.nvdec_emulation.GetValue()));
-        ui->fullscreen_mode_combobox->setCurrentIndex(Settings::values.fullscreen_mode.GetValue());
-=======
         ui->fullscreen_mode_combobox->setCurrentIndex(
             static_cast<int>(Settings::values.fullscreen_mode.GetValue()));
->>>>>>> d05e6003
         ui->aspect_ratio_combobox->setCurrentIndex(Settings::values.aspect_ratio.GetValue());
     } else {
         ConfigurationShared::SetPerGameSetting(ui->api, &Settings::values.renderer_backend);
