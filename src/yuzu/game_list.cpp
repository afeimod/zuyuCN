// SPDX-FileCopyrightText: 2015 Citra Emulator Project
// SPDX-License-Identifier: GPL-2.0-or-later

#include <regex>
#include <QApplication>
#include <QDir>
#include <QFileInfo>
#include <QHeaderView>
#include <QJsonArray>
#include <QJsonDocument>
#include <QJsonObject>
#include <QList>
#include <QMenu>
#include <QThreadPool>
#include <QToolButton>
#include <fmt/format.h>
#include "common/common_types.h"
#include "common/logging/log.h"
#include "core/core.h"
#include "core/file_sys/patch_manager.h"
#include "core/file_sys/registered_cache.h"
#include "yuzu/compatibility_list.h"
#include "yuzu/game_list.h"
#include "yuzu/game_list_p.h"
#include "yuzu/game_list_worker.h"
#include "yuzu/main.h"
#include "yuzu/uisettings.h"
#include "yuzu/util/controller_navigation.h"

GameListSearchField::KeyReleaseEater::KeyReleaseEater(GameList* gamelist_, QObject* parent)
    : QObject(parent), gamelist{gamelist_} {}

// EventFilter in order to process systemkeys while editing the searchfield
bool GameListSearchField::KeyReleaseEater::eventFilter(QObject* obj, QEvent* event) {
    // If it isn't a KeyRelease event then continue with standard event processing
    if (event->type() != QEvent::KeyRelease)
        return QObject::eventFilter(obj, event);

    QKeyEvent* keyEvent = static_cast<QKeyEvent*>(event);
    QString edit_filter_text = gamelist->search_field->edit_filter->text().toLower();

    // If the searchfield's text hasn't changed special function keys get checked
    // If no function key changes the searchfield's text the filter doesn't need to get reloaded
    if (edit_filter_text == edit_filter_text_old) {
        switch (keyEvent->key()) {
        // Escape: Resets the searchfield
        case Qt::Key_Escape: {
            if (edit_filter_text_old.isEmpty()) {
                return QObject::eventFilter(obj, event);
            } else {
                gamelist->search_field->edit_filter->clear();
                edit_filter_text.clear();
            }
            break;
        }
        // Return and Enter
        // If the enter key gets pressed first checks how many and which entry is visible
        // If there is only one result launch this game
        case Qt::Key_Return:
        case Qt::Key_Enter: {
            if (gamelist->search_field->visible == 1) {
                const QString file_path = gamelist->GetLastFilterResultItem();

                // To avoid loading error dialog loops while confirming them using enter
                // Also users usually want to run a different game after closing one
                gamelist->search_field->edit_filter->clear();
                edit_filter_text.clear();
                emit gamelist->GameChosen(file_path);
            } else {
                return QObject::eventFilter(obj, event);
            }
            break;
        }
        default:
            return QObject::eventFilter(obj, event);
        }
    }
    edit_filter_text_old = edit_filter_text;
    return QObject::eventFilter(obj, event);
}

void GameListSearchField::setFilterResult(int visible_, int total_) {
    visible = visible_;
    total = total_;

    label_filter_result->setText(tr("%1 of %n result(s)", "", total).arg(visible));
}

QString GameListSearchField::filterText() const {
    return edit_filter->text();
}

QString GameList::GetLastFilterResultItem() const {
    QString file_path;

    for (int i = 1; i < item_model->rowCount() - 1; ++i) {
        const QStandardItem* folder = item_model->item(i, 0);
        const QModelIndex folder_index = folder->index();
        const int children_count = folder->rowCount();

        for (int j = 0; j < children_count; ++j) {
            if (tree_view->isRowHidden(j, folder_index)) {
                continue;
            }

            const QStandardItem* child = folder->child(j, 0);
            file_path = child->data(GameListItemPath::FullPathRole).toString();
        }
    }

    return file_path;
}

void GameListSearchField::clear() {
    edit_filter->clear();
}

void GameListSearchField::setFocus() {
    if (edit_filter->isVisible()) {
        edit_filter->setFocus();
    }
}

GameListSearchField::GameListSearchField(GameList* parent) : QWidget{parent} {
    auto* const key_release_eater = new KeyReleaseEater(parent, this);
    layout_filter = new QHBoxLayout;
    layout_filter->setContentsMargins(8, 8, 8, 8);
    label_filter = new QLabel;
    edit_filter = new QLineEdit;
    edit_filter->clear();
    edit_filter->installEventFilter(key_release_eater);
    edit_filter->setClearButtonEnabled(true);
    connect(edit_filter, &QLineEdit::textChanged, parent, &GameList::OnTextChanged);
    label_filter_result = new QLabel;
    button_filter_close = new QToolButton(this);
    button_filter_close->setText(QStringLiteral("X"));
    button_filter_close->setCursor(Qt::ArrowCursor);
    button_filter_close->setStyleSheet(
        QStringLiteral("QToolButton{ border: none; padding: 0px; color: "
                       "#000000; font-weight: bold; background: #F0F0F0; }"
                       "QToolButton:hover{ border: none; padding: 0px; color: "
                       "#EEEEEE; font-weight: bold; background: #E81123}"));
    connect(button_filter_close, &QToolButton::clicked, parent, &GameList::OnFilterCloseClicked);
    layout_filter->setSpacing(10);
    layout_filter->addWidget(label_filter);
    layout_filter->addWidget(edit_filter);
    layout_filter->addWidget(label_filter_result);
    layout_filter->addWidget(button_filter_close);
    setLayout(layout_filter);
    RetranslateUI();
}

/**
 * Checks if all words separated by spaces are contained in another string
 * This offers a word order insensitive search function
 *
 * @param haystack String that gets checked if it contains all words of the userinput string
 * @param userinput String containing all words getting checked
 * @return true if the haystack contains all words of userinput
 */
static bool ContainsAllWords(const QString& haystack, const QString& userinput) {
    const QStringList userinput_split = userinput.split(QLatin1Char{' '}, Qt::SkipEmptyParts);

    return std::all_of(userinput_split.begin(), userinput_split.end(),
                       [&haystack](const QString& s) { return haystack.contains(s); });
}

// Syncs the expanded state of Game Directories with settings to persist across sessions
void GameList::OnItemExpanded(const QModelIndex& item) {
    const auto type = item.data(GameListItem::TypeRole).value<GameListItemType>();
    const bool is_dir = type == GameListItemType::CustomDir || type == GameListItemType::SdmcDir ||
                        type == GameListItemType::UserNandDir ||
                        type == GameListItemType::SysNandDir;
    const bool is_fave = type == GameListItemType::Favorites;
    if (!is_dir && !is_fave) {
        return;
    }
    const bool is_expanded = tree_view->isExpanded(item);
    if (is_fave) {
        UISettings::values.favorites_expanded = is_expanded;
        return;
    }
    const int item_dir_index = item.data(GameListDir::GameDirRole).toInt();
    UISettings::values.game_dirs[item_dir_index].expanded = is_expanded;
}

// Event in order to filter the gamelist after editing the searchfield
void GameList::OnTextChanged(const QString& new_text) {
    QString edit_filter_text = new_text.toLower();
    QStandardItem* folder;
    int children_total = 0;

    // If the searchfield is empty every item is visible
    // Otherwise the filter gets applied
    if (edit_filter_text.isEmpty()) {
        tree_view->setRowHidden(0, item_model->invisibleRootItem()->index(),
                                UISettings::values.favorited_ids.size() == 0);
        for (int i = 1; i < item_model->rowCount() - 1; ++i) {
            folder = item_model->item(i, 0);
            const QModelIndex folder_index = folder->index();
            const int children_count = folder->rowCount();
            for (int j = 0; j < children_count; ++j) {
                ++children_total;
                tree_view->setRowHidden(j, folder_index, false);
            }
        }
        search_field->setFilterResult(children_total, children_total);
    } else {
        tree_view->setRowHidden(0, item_model->invisibleRootItem()->index(), true);
        int result_count = 0;
        for (int i = 1; i < item_model->rowCount() - 1; ++i) {
            folder = item_model->item(i, 0);
            const QModelIndex folder_index = folder->index();
            const int children_count = folder->rowCount();
            for (int j = 0; j < children_count; ++j) {
                ++children_total;

                const QStandardItem* child = folder->child(j, 0);

                const auto program_id = child->data(GameListItemPath::ProgramIdRole).toULongLong();

                const QString file_path =
                    child->data(GameListItemPath::FullPathRole).toString().toLower();
                const QString file_title =
                    child->data(GameListItemPath::TitleRole).toString().toLower();
                const QString file_program_id =
                    QStringLiteral("%1").arg(program_id, 16, 16, QLatin1Char{'0'});

                // Only items which filename in combination with its title contains all words
                // that are in the searchfield will be visible in the gamelist
                // The search is case insensitive because of toLower()
                // I decided not to use Qt::CaseInsensitive in containsAllWords to prevent
                // multiple conversions of edit_filter_text for each game in the gamelist
                const QString file_name =
                    file_path.mid(file_path.lastIndexOf(QLatin1Char{'/'}) + 1) + QLatin1Char{' '} +
                    file_title;
                if (ContainsAllWords(file_name, edit_filter_text) ||
                    (file_program_id.count() == 16 && file_program_id.contains(edit_filter_text))) {
                    tree_view->setRowHidden(j, folder_index, false);
                    ++result_count;
                } else {
                    tree_view->setRowHidden(j, folder_index, true);
                }
            }
        }
        search_field->setFilterResult(result_count, children_total);
    }
}

void GameList::OnUpdateThemedIcons() {
    for (int i = 0; i < item_model->invisibleRootItem()->rowCount(); i++) {
        QStandardItem* child = item_model->invisibleRootItem()->child(i);

        const int icon_size = UISettings::values.folder_icon_size.GetValue();

        switch (child->data(GameListItem::TypeRole).value<GameListItemType>()) {
        case GameListItemType::SdmcDir:
            child->setData(
                QIcon::fromTheme(QStringLiteral("sd_card"))
                    .pixmap(icon_size)
                    .scaled(icon_size, icon_size, Qt::IgnoreAspectRatio, Qt::SmoothTransformation),
                Qt::DecorationRole);
            break;
        case GameListItemType::UserNandDir:
            child->setData(
                QIcon::fromTheme(QStringLiteral("chip"))
                    .pixmap(icon_size)
                    .scaled(icon_size, icon_size, Qt::IgnoreAspectRatio, Qt::SmoothTransformation),
                Qt::DecorationRole);
            break;
        case GameListItemType::SysNandDir:
            child->setData(
                QIcon::fromTheme(QStringLiteral("chip"))
                    .pixmap(icon_size)
                    .scaled(icon_size, icon_size, Qt::IgnoreAspectRatio, Qt::SmoothTransformation),
                Qt::DecorationRole);
            break;
        case GameListItemType::CustomDir: {
            const UISettings::GameDir& game_dir =
                UISettings::values.game_dirs[child->data(GameListDir::GameDirRole).toInt()];
            const QString icon_name = QFileInfo::exists(game_dir.path)
                                          ? QStringLiteral("folder")
                                          : QStringLiteral("bad_folder");
            child->setData(
                QIcon::fromTheme(icon_name).pixmap(icon_size).scaled(
                    icon_size, icon_size, Qt::IgnoreAspectRatio, Qt::SmoothTransformation),
                Qt::DecorationRole);
            break;
        }
        case GameListItemType::AddDir:
            child->setData(
                QIcon::fromTheme(QStringLiteral("list-add"))
                    .pixmap(icon_size)
                    .scaled(icon_size, icon_size, Qt::IgnoreAspectRatio, Qt::SmoothTransformation),
                Qt::DecorationRole);
            break;
        case GameListItemType::Favorites:
            child->setData(
                QIcon::fromTheme(QStringLiteral("star"))
                    .pixmap(icon_size)
                    .scaled(icon_size, icon_size, Qt::IgnoreAspectRatio, Qt::SmoothTransformation),
                Qt::DecorationRole);
            break;
        default:
            break;
        }
    }
}

void GameList::OnFilterCloseClicked() {
    main_window->filterBarSetChecked(false);
}

GameList::GameList(FileSys::VirtualFilesystem vfs_, FileSys::ManualContentProvider* provider_,
                   PlayTime::PlayTimeManager& play_time_manager_, Core::System& system_,
                   GMainWindow* parent)
    : QWidget{parent}, vfs{std::move(vfs_)}, provider{provider_},
      play_time_manager{play_time_manager_}, system{system_} {
    watcher = new QFileSystemWatcher(this);
    connect(watcher, &QFileSystemWatcher::directoryChanged, this, &GameList::RefreshGameDirectory);

    this->main_window = parent;
    layout = new QVBoxLayout;
    tree_view = new QTreeView;
    controller_navigation = new ControllerNavigation(system.HIDCore(), this);
    search_field = new GameListSearchField(this);
    item_model = new QStandardItemModel(tree_view);
    tree_view->setModel(item_model);

    tree_view->setAlternatingRowColors(true);
    tree_view->setSelectionMode(QHeaderView::SingleSelection);
    tree_view->setSelectionBehavior(QHeaderView::SelectRows);
    tree_view->setVerticalScrollMode(QHeaderView::ScrollPerPixel);
    tree_view->setHorizontalScrollMode(QHeaderView::ScrollPerPixel);
    tree_view->setSortingEnabled(true);
    tree_view->setEditTriggers(QHeaderView::NoEditTriggers);
    tree_view->setContextMenuPolicy(Qt::CustomContextMenu);
    tree_view->setStyleSheet(QStringLiteral("QTreeView{ border: none; }"));

    item_model->insertColumns(0, COLUMN_COUNT);
    RetranslateUI();

    tree_view->setColumnHidden(COLUMN_ADD_ONS, !UISettings::values.show_add_ons);
    tree_view->setColumnHidden(COLUMN_COMPATIBILITY, !UISettings::values.show_compat);
    tree_view->setColumnHidden(COLUMN_PLAY_TIME, !UISettings::values.show_play_time);
    item_model->setSortRole(GameListItemPath::SortRole);

    connect(main_window, &GMainWindow::UpdateThemedIcons, this, &GameList::OnUpdateThemedIcons);
    connect(tree_view, &QTreeView::activated, this, &GameList::ValidateEntry);
    connect(tree_view, &QTreeView::customContextMenuRequested, this, &GameList::PopupContextMenu);
    connect(tree_view, &QTreeView::expanded, this, &GameList::OnItemExpanded);
    connect(tree_view, &QTreeView::collapsed, this, &GameList::OnItemExpanded);
    connect(controller_navigation, &ControllerNavigation::TriggerKeyboardEvent,
            [this](Qt::Key key) {
                // Avoid pressing buttons while playing
                if (system.IsPoweredOn()) {
                    return;
                }
                if (!this->isActiveWindow()) {
                    return;
                }
                QKeyEvent* event = new QKeyEvent(QEvent::KeyPress, key, Qt::NoModifier);
                QCoreApplication::postEvent(tree_view, event);
            });

    // We must register all custom types with the Qt Automoc system so that we are able to use
    // it with signals/slots. In this case, QList falls under the umbrells of custom types.
    qRegisterMetaType<QList<QStandardItem*>>("QList<QStandardItem*>");

    layout->setContentsMargins(0, 0, 0, 0);
    layout->setSpacing(0);
    layout->addWidget(tree_view);
    layout->addWidget(search_field);
    setLayout(layout);
}

void GameList::UnloadController() {
    controller_navigation->UnloadController();
}

GameList::~GameList() {
    UnloadController();
    emit ShouldCancelWorker();
}

void GameList::SetFilterFocus() {
    if (tree_view->model()->rowCount() > 0) {
        search_field->setFocus();
    }
}

void GameList::SetFilterVisible(bool visibility) {
    search_field->setVisible(visibility);
}

void GameList::ClearFilter() {
    search_field->clear();
}

void GameList::AddDirEntry(GameListDir* entry_items) {
    item_model->invisibleRootItem()->appendRow(entry_items);
    tree_view->setExpanded(
        entry_items->index(),
        UISettings::values.game_dirs[entry_items->data(GameListDir::GameDirRole).toInt()].expanded);
}

void GameList::AddEntry(const QList<QStandardItem*>& entry_items, GameListDir* parent) {
    parent->appendRow(entry_items);
}

void GameList::ValidateEntry(const QModelIndex& item) {
    const auto selected = item.sibling(item.row(), 0);

    switch (selected.data(GameListItem::TypeRole).value<GameListItemType>()) {
    case GameListItemType::Game: {
        const QString file_path = selected.data(GameListItemPath::FullPathRole).toString();
        if (file_path.isEmpty())
            return;
        const QFileInfo file_info(file_path);
        if (!file_info.exists())
            return;

        if (file_info.isDir()) {
            const QDir dir{file_path};
            const QStringList matching_main = dir.entryList({QStringLiteral("main")}, QDir::Files);
            if (matching_main.size() == 1) {
                emit GameChosen(dir.path() + QDir::separator() + matching_main[0]);
            }
            return;
        }

        const auto title_id = selected.data(GameListItemPath::ProgramIdRole).toULongLong();

        // Users usually want to run a different game after closing one
        search_field->clear();
        emit GameChosen(file_path, title_id);
        break;
    }
    case GameListItemType::AddDir:
        emit AddDirectory();
        break;
    default:
        break;
    }
}

bool GameList::IsEmpty() const {
    for (int i = 0; i < item_model->rowCount(); i++) {
        const QStandardItem* child = item_model->invisibleRootItem()->child(i);
        const auto type = static_cast<GameListItemType>(child->type());

        if (!child->hasChildren() &&
            (type == GameListItemType::SdmcDir || type == GameListItemType::UserNandDir ||
             type == GameListItemType::SysNandDir)) {
            item_model->invisibleRootItem()->removeRow(child->row());
            i--;
        }
    }

    return !item_model->invisibleRootItem()->hasChildren();
}

void GameList::DonePopulating(const QStringList& watch_list) {
    emit ShowList(!IsEmpty());

    item_model->invisibleRootItem()->appendRow(new GameListAddDir());

    // Add favorites row
    item_model->invisibleRootItem()->insertRow(0, new GameListFavorites());
    tree_view->setRowHidden(0, item_model->invisibleRootItem()->index(),
                            UISettings::values.favorited_ids.size() == 0);
    tree_view->setExpanded(item_model->invisibleRootItem()->child(0)->index(),
                           UISettings::values.favorites_expanded.GetValue());
    for (const auto id : UISettings::values.favorited_ids) {
        AddFavorite(id);
    }

    // Clear out the old directories to watch for changes and add the new ones
    auto watch_dirs = watcher->directories();
    if (!watch_dirs.isEmpty()) {
        watcher->removePaths(watch_dirs);
    }
    // Workaround: Add the watch paths in chunks to allow the gui to refresh
    // This prevents the UI from stalling when a large number of watch paths are added
    // Also artificially caps the watcher to a certain number of directories
    constexpr int LIMIT_WATCH_DIRECTORIES = 5000;
    constexpr int SLICE_SIZE = 25;
    int len = std::min(static_cast<int>(watch_list.size()), LIMIT_WATCH_DIRECTORIES);
    for (int i = 0; i < len; i += SLICE_SIZE) {
        watcher->addPaths(watch_list.mid(i, i + SLICE_SIZE));
        QCoreApplication::processEvents();
    }
    tree_view->setEnabled(true);
    int children_total = 0;
    for (int i = 1; i < item_model->rowCount() - 1; ++i) {
        children_total += item_model->item(i, 0)->rowCount();
    }
    search_field->setFilterResult(children_total, children_total);
    if (children_total > 0) {
        search_field->setFocus();
    }
    item_model->sort(tree_view->header()->sortIndicatorSection(),
                     tree_view->header()->sortIndicatorOrder());

    emit PopulatingCompleted();
}

void GameList::PopupContextMenu(const QPoint& menu_location) {
    QModelIndex item = tree_view->indexAt(menu_location);
    if (!item.isValid())
        return;

    const auto selected = item.sibling(item.row(), 0);
    QMenu context_menu;
    switch (selected.data(GameListItem::TypeRole).value<GameListItemType>()) {
    case GameListItemType::Game:
        AddGamePopup(context_menu, selected.data(GameListItemPath::ProgramIdRole).toULongLong(),
                     selected.data(GameListItemPath::FullPathRole).toString());
        break;
    case GameListItemType::CustomDir:
        AddPermDirPopup(context_menu, selected);
        AddCustomDirPopup(context_menu, selected);
        break;
    case GameListItemType::SdmcDir:
    case GameListItemType::UserNandDir:
    case GameListItemType::SysNandDir:
        AddPermDirPopup(context_menu, selected);
        break;
    case GameListItemType::Favorites:
        AddFavoritesPopup(context_menu);
        break;
    default:
        break;
    }
    context_menu.exec(tree_view->viewport()->mapToGlobal(menu_location));
}

void GameList::AddGamePopup(QMenu& context_menu, u64 program_id, const QString& qpath) {
    const std::string path = qpath.toStdString();
    QAction* favorite = context_menu.addAction(tr("Favorite"));
    context_menu.addSeparator();
    QAction* start_game = context_menu.addAction(tr("Start Game"));
    QAction* start_game_global =
        context_menu.addAction(tr("Start Game without Custom Configuration"));
    context_menu.addSeparator();
    QAction* open_save_location = context_menu.addAction(tr("Open Save Data Location"));
    QAction* open_mod_location = context_menu.addAction(tr("Open Mod Data Location"));
    QAction* open_transferable_shader_cache =
        context_menu.addAction(tr("Open Transferable Pipeline Cache"));
    context_menu.addSeparator();
    QMenu* remove_menu = context_menu.addMenu(tr("Remove"));
    QAction* remove_update = remove_menu->addAction(tr("Remove Installed Update"));
    QAction* remove_dlc = remove_menu->addAction(tr("Remove All Installed DLC"));
    QAction* remove_custom_config = remove_menu->addAction(tr("Remove Custom Configuration"));
    QAction* remove_play_time_data = remove_menu->addAction(tr("Remove Play Time Data"));
    QAction* remove_cache_storage = remove_menu->addAction(tr("Remove Cache Storage"));
    QAction* remove_gl_shader_cache = remove_menu->addAction(tr("Remove OpenGL Pipeline Cache"));
    QAction* remove_vk_shader_cache = remove_menu->addAction(tr("Remove Vulkan Pipeline Cache"));
    remove_menu->addSeparator();
    QAction* remove_shader_cache = remove_menu->addAction(tr("Remove All Pipeline Caches"));
    QAction* remove_all_content = remove_menu->addAction(tr("Remove All Installed Contents"));
    QMenu* dump_romfs_menu = context_menu.addMenu(tr("Dump RomFS"));
    QAction* dump_romfs = dump_romfs_menu->addAction(tr("Dump RomFS"));
    QAction* dump_romfs_sdmc = dump_romfs_menu->addAction(tr("Dump RomFS to SDMC"));
    QAction* verify_integrity = context_menu.addAction(tr("Verify Integrity"));
    QAction* copy_tid = context_menu.addAction(tr("Copy Title ID to Clipboard"));
    QAction* navigate_to_gamedb_entry = context_menu.addAction(tr("Navigate to GameDB entry"));
    QMenu* shortcut_menu = context_menu.addMenu(tr("Create Shortcut"));
    QAction* create_desktop_shortcut = shortcut_menu->addAction(tr("Add to Desktop"));
#ifndef WIN32
    QAction* create_applications_menu_shortcut =
        shortcut_menu->addAction(tr("Add to Applications Menu"));
    context_menu.addSeparator();
    QAction* properties = context_menu.addAction(tr("Properties"));

    favorite->setVisible(program_id != 0);
    favorite->setCheckable(true);
    favorite->setChecked(UISettings::values.favorited_ids.contains(program_id));
    open_save_location->setVisible(program_id != 0);
    open_mod_location->setVisible(program_id != 0);
    open_transferable_shader_cache->setVisible(program_id != 0);
    remove_update->setVisible(program_id != 0);
    remove_dlc->setVisible(program_id != 0);
    remove_gl_shader_cache->setVisible(program_id != 0);
    remove_vk_shader_cache->setVisible(program_id != 0);
    remove_shader_cache->setVisible(program_id != 0);
    remove_all_content->setVisible(program_id != 0);
    auto it = FindMatchingCompatibilityEntry(compatibility_list, program_id);
    navigate_to_gamedb_entry->setVisible(it != compatibility_list.end() && program_id != 0);

    connect(favorite, &QAction::triggered, [this, program_id]() { ToggleFavorite(program_id); });
    connect(open_save_location, &QAction::triggered, [this, program_id, path]() {
        emit OpenFolderRequested(program_id, GameListOpenTarget::SaveData, path);
    });
    connect(start_game, &QAction::triggered, [this, path]() {
        emit BootGame(QString::fromStdString(path), 0, 0, StartGameType::Normal,
                      AmLaunchType::UserInitiated);
    });
    connect(start_game_global, &QAction::triggered, [this, path]() {
        emit BootGame(QString::fromStdString(path), 0, 0, StartGameType::Global,
                      AmLaunchType::UserInitiated);
    });
    connect(open_mod_location, &QAction::triggered, [this, program_id, path]() {
        emit OpenFolderRequested(program_id, GameListOpenTarget::ModData, path);
    });
    connect(open_transferable_shader_cache, &QAction::triggered,
            [this, program_id]() { emit OpenTransferableShaderCacheRequested(program_id); });
    connect(remove_all_content, &QAction::triggered, [this, program_id]() {
        emit RemoveInstalledEntryRequested(program_id, InstalledEntryType::Game);
    });
    connect(remove_update, &QAction::triggered, [this, program_id]() {
        emit RemoveInstalledEntryRequested(program_id, InstalledEntryType::Update);
    });
    connect(remove_dlc, &QAction::triggered, [this, program_id]() {
        emit RemoveInstalledEntryRequested(program_id, InstalledEntryType::AddOnContent);
    });
    connect(remove_gl_shader_cache, &QAction::triggered, [this, program_id, path]() {
        emit RemoveFileRequested(program_id, GameListRemoveTarget::GlShaderCache, path);
    });
    connect(remove_vk_shader_cache, &QAction::triggered, [this, program_id, path]() {
        emit RemoveFileRequested(program_id, GameListRemoveTarget::VkShaderCache, path);
    });
    connect(remove_shader_cache, &QAction::triggered, [this, program_id, path]() {
        emit RemoveFileRequested(program_id, GameListRemoveTarget::AllShaderCache, path);
    });
    connect(remove_custom_config, &QAction::triggered, [this, program_id, path]() {
        emit RemoveFileRequested(program_id, GameListRemoveTarget::CustomConfiguration, path);
    });
    connect(remove_play_time_data, &QAction::triggered,
            [this, program_id]() { emit RemovePlayTimeRequested(program_id); });
    connect(remove_cache_storage, &QAction::triggered, [this, program_id, path] {
        emit RemoveFileRequested(program_id, GameListRemoveTarget::CacheStorage, path);
    });
    connect(dump_romfs, &QAction::triggered, [this, program_id, path]() {
        emit DumpRomFSRequested(program_id, path, DumpRomFSTarget::Normal);
    });
    connect(dump_romfs_sdmc, &QAction::triggered, [this, program_id, path]() {
        emit DumpRomFSRequested(program_id, path, DumpRomFSTarget::SDMC);
    });
    connect(verify_integrity, &QAction::triggered,
            [this, path]() { emit VerifyIntegrityRequested(path); });
    connect(copy_tid, &QAction::triggered,
            [this, program_id]() { emit CopyTIDRequested(program_id); });
    connect(navigate_to_gamedb_entry, &QAction::triggered, [this, program_id]() {
        emit NavigateToGamedbEntryRequested(program_id, compatibility_list);
    });
<<<<<<< HEAD
    connect(create_desktop_shortcut, &QAction::triggered, [this, program_id, qpath]() {
        emit CreateShortcut(program_id, qpath, GameListShortcutTarget::Desktop);
    });
    connect(create_applications_menu_shortcut, &QAction::triggered, [this, program_id, qpath]() {
        emit CreateShortcut(program_id, qpath, GameListShortcutTarget::Applications);
=======
    connect(create_desktop_shortcut, &QAction::triggered, [this, program_id, path]() {
        emit CreateShortcut(program_id, path, GameListShortcutTarget::Desktop);
    });
#ifndef WIN32
    connect(create_applications_menu_shortcut, &QAction::triggered, [this, program_id, path]() {
        emit CreateShortcut(program_id, path, GameListShortcutTarget::Applications);
>>>>>>> 1c1959ea
    });
    connect(properties, &QAction::triggered,
            [this, path]() { emit OpenPerGameGeneralRequested(path); });
};

void GameList::AddCustomDirPopup(QMenu& context_menu, QModelIndex selected) {
    UISettings::GameDir& game_dir =
        UISettings::values.game_dirs[selected.data(GameListDir::GameDirRole).toInt()];

    QAction* deep_scan = context_menu.addAction(tr("Scan Subfolders"));
    QAction* delete_dir = context_menu.addAction(tr("Remove Game Directory"));

    deep_scan->setCheckable(true);
    deep_scan->setChecked(game_dir.deep_scan);

    connect(deep_scan, &QAction::triggered, [this, &game_dir] {
        game_dir.deep_scan = !game_dir.deep_scan;
        PopulateAsync(UISettings::values.game_dirs);
    });
    connect(delete_dir, &QAction::triggered, [this, &game_dir, selected] {
        UISettings::values.game_dirs.removeOne(game_dir);
        item_model->invisibleRootItem()->removeRow(selected.row());
        OnTextChanged(search_field->filterText());
    });
}

void GameList::AddPermDirPopup(QMenu& context_menu, QModelIndex selected) {
    const int game_dir_index = selected.data(GameListDir::GameDirRole).toInt();

    QAction* move_up = context_menu.addAction(tr("\u25B2 Move Up"));
    QAction* move_down = context_menu.addAction(tr("\u25bc Move Down"));
    QAction* open_directory_location = context_menu.addAction(tr("Open Directory Location"));

    const int row = selected.row();

    move_up->setEnabled(row > 1);
    move_down->setEnabled(row < item_model->rowCount() - 2);

    connect(move_up, &QAction::triggered, [this, selected, row, game_dir_index] {
        const int other_index = selected.sibling(row - 1, 0).data(GameListDir::GameDirRole).toInt();
        // swap the items in the settings
        std::swap(UISettings::values.game_dirs[game_dir_index],
                  UISettings::values.game_dirs[other_index]);
        // swap the indexes held by the QVariants
        item_model->setData(selected, QVariant(other_index), GameListDir::GameDirRole);
        item_model->setData(selected.sibling(row - 1, 0), QVariant(game_dir_index),
                            GameListDir::GameDirRole);
        // move the treeview items
        QList<QStandardItem*> item = item_model->takeRow(row);
        item_model->invisibleRootItem()->insertRow(row - 1, item);
        tree_view->setExpanded(selected.sibling(row - 1, 0),
                               UISettings::values.game_dirs[other_index].expanded);
    });

    connect(move_down, &QAction::triggered, [this, selected, row, game_dir_index] {
        const int other_index = selected.sibling(row + 1, 0).data(GameListDir::GameDirRole).toInt();
        // swap the items in the settings
        std::swap(UISettings::values.game_dirs[game_dir_index],
                  UISettings::values.game_dirs[other_index]);
        // swap the indexes held by the QVariants
        item_model->setData(selected, QVariant(other_index), GameListDir::GameDirRole);
        item_model->setData(selected.sibling(row + 1, 0), QVariant(game_dir_index),
                            GameListDir::GameDirRole);
        // move the treeview items
        const QList<QStandardItem*> item = item_model->takeRow(row);
        item_model->invisibleRootItem()->insertRow(row + 1, item);
        tree_view->setExpanded(selected.sibling(row + 1, 0),
                               UISettings::values.game_dirs[other_index].expanded);
    });

    connect(open_directory_location, &QAction::triggered, [this, game_dir_index] {
        emit OpenDirectory(UISettings::values.game_dirs[game_dir_index].path);
    });
}

void GameList::AddFavoritesPopup(QMenu& context_menu) {
    QAction* clear = context_menu.addAction(tr("Clear"));

    connect(clear, &QAction::triggered, [this] {
        for (const auto id : UISettings::values.favorited_ids) {
            RemoveFavorite(id);
        }
        UISettings::values.favorited_ids.clear();
        tree_view->setRowHidden(0, item_model->invisibleRootItem()->index(), true);
    });
}

void GameList::LoadCompatibilityList() {
    QFile compat_list{QStringLiteral(":compatibility_list/compatibility_list.json")};

    if (!compat_list.open(QFile::ReadOnly | QFile::Text)) {
        LOG_ERROR(Frontend, "Unable to open game compatibility list");
        return;
    }

    if (compat_list.size() == 0) {
        LOG_WARNING(Frontend, "Game compatibility list is empty");
        return;
    }

    const QByteArray content = compat_list.readAll();
    if (content.isEmpty()) {
        LOG_ERROR(Frontend, "Unable to completely read game compatibility list");
        return;
    }

    const QJsonDocument json = QJsonDocument::fromJson(content);
    const QJsonArray arr = json.array();

    for (const QJsonValue value : arr) {
        const QJsonObject game = value.toObject();
        const QString compatibility_key = QStringLiteral("compatibility");

        if (!game.contains(compatibility_key) || !game[compatibility_key].isDouble()) {
            continue;
        }

        const int compatibility = game[compatibility_key].toInt();
        const QString directory = game[QStringLiteral("directory")].toString();
        const QJsonArray ids = game[QStringLiteral("releases")].toArray();

        for (const QJsonValue id_ref : ids) {
            const QJsonObject id_object = id_ref.toObject();
            const QString id = id_object[QStringLiteral("id")].toString();

            compatibility_list.emplace(id.toUpper().toStdString(),
                                       std::make_pair(QString::number(compatibility), directory));
        }
    }
}

void GameList::changeEvent(QEvent* event) {
    if (event->type() == QEvent::LanguageChange) {
        RetranslateUI();
    }

    QWidget::changeEvent(event);
}

void GameList::RetranslateUI() {
    item_model->setHeaderData(COLUMN_NAME, Qt::Horizontal, tr("Name"));
    item_model->setHeaderData(COLUMN_COMPATIBILITY, Qt::Horizontal, tr("Compatibility"));
    item_model->setHeaderData(COLUMN_ADD_ONS, Qt::Horizontal, tr("Add-ons"));
    item_model->setHeaderData(COLUMN_FILE_TYPE, Qt::Horizontal, tr("File type"));
    item_model->setHeaderData(COLUMN_SIZE, Qt::Horizontal, tr("Size"));
    item_model->setHeaderData(COLUMN_PLAY_TIME, Qt::Horizontal, tr("Play time"));
}

void GameListSearchField::changeEvent(QEvent* event) {
    if (event->type() == QEvent::LanguageChange) {
        RetranslateUI();
    }

    QWidget::changeEvent(event);
}

void GameListSearchField::RetranslateUI() {
    label_filter->setText(tr("Filter:"));
    edit_filter->setPlaceholderText(tr("Enter pattern to filter"));
}

QStandardItemModel* GameList::GetModel() const {
    return item_model;
}

void GameList::PopulateAsync(QVector<UISettings::GameDir>& game_dirs) {
    tree_view->setEnabled(false);

    // Update the columns in case UISettings has changed
    tree_view->setColumnHidden(COLUMN_ADD_ONS, !UISettings::values.show_add_ons);
    tree_view->setColumnHidden(COLUMN_COMPATIBILITY, !UISettings::values.show_compat);
    tree_view->setColumnHidden(COLUMN_FILE_TYPE, !UISettings::values.show_types);
    tree_view->setColumnHidden(COLUMN_SIZE, !UISettings::values.show_size);
    tree_view->setColumnHidden(COLUMN_PLAY_TIME, !UISettings::values.show_play_time);

    // Delete any rows that might already exist if we're repopulating
    item_model->removeRows(0, item_model->rowCount());
    search_field->clear();

    emit ShouldCancelWorker();

    GameListWorker* worker =
        new GameListWorker(vfs, provider, game_dirs, compatibility_list, play_time_manager, system);

    connect(worker, &GameListWorker::EntryReady, this, &GameList::AddEntry, Qt::QueuedConnection);
    connect(worker, &GameListWorker::DirEntryReady, this, &GameList::AddDirEntry,
            Qt::QueuedConnection);
    connect(worker, &GameListWorker::Finished, this, &GameList::DonePopulating,
            Qt::QueuedConnection);
    // Use DirectConnection here because worker->Cancel() is thread-safe and we want it to
    // cancel without delay.
    connect(this, &GameList::ShouldCancelWorker, worker, &GameListWorker::Cancel,
            Qt::DirectConnection);

    QThreadPool::globalInstance()->start(worker);
    current_worker = std::move(worker);
}

void GameList::SaveInterfaceLayout() {
    UISettings::values.gamelist_header_state = tree_view->header()->saveState();
}

void GameList::LoadInterfaceLayout() {
    auto* header = tree_view->header();

    if (header->restoreState(UISettings::values.gamelist_header_state)) {
        return;
    }

    // We are using the name column to display icons and titles
    // so make it as large as possible as default.
    header->resizeSection(COLUMN_NAME, header->width());
}

const QStringList GameList::supported_file_extensions = {
    QStringLiteral("nso"), QStringLiteral("nro"), QStringLiteral("nca"),
    QStringLiteral("xci"), QStringLiteral("nsp"), QStringLiteral("kip")};

void GameList::RefreshGameDirectory() {
    if (!UISettings::values.game_dirs.isEmpty() && current_worker != nullptr) {
        LOG_INFO(Frontend, "Change detected in the games directory. Reloading game list.");
        PopulateAsync(UISettings::values.game_dirs);
    }
}

void GameList::ToggleFavorite(u64 program_id) {
    if (!UISettings::values.favorited_ids.contains(program_id)) {
        tree_view->setRowHidden(0, item_model->invisibleRootItem()->index(),
                                !search_field->filterText().isEmpty());
        UISettings::values.favorited_ids.append(program_id);
        AddFavorite(program_id);
        item_model->sort(tree_view->header()->sortIndicatorSection(),
                         tree_view->header()->sortIndicatorOrder());
    } else {
        UISettings::values.favorited_ids.removeOne(program_id);
        RemoveFavorite(program_id);
        if (UISettings::values.favorited_ids.size() == 0) {
            tree_view->setRowHidden(0, item_model->invisibleRootItem()->index(), true);
        }
    }
    SaveConfig();
}

void GameList::AddFavorite(u64 program_id) {
    auto* favorites_row = item_model->item(0);

    for (int i = 1; i < item_model->rowCount() - 1; i++) {
        const auto* folder = item_model->item(i);
        for (int j = 0; j < folder->rowCount(); j++) {
            if (folder->child(j)->data(GameListItemPath::ProgramIdRole).toULongLong() ==
                program_id) {
                QList<QStandardItem*> list;
                for (int k = 0; k < COLUMN_COUNT; k++) {
                    list.append(folder->child(j, k)->clone());
                }
                list[0]->setData(folder->child(j)->data(GameListItem::SortRole),
                                 GameListItem::SortRole);
                list[0]->setText(folder->child(j)->data(Qt::DisplayRole).toString());

                favorites_row->appendRow(list);
                return;
            }
        }
    }
}

void GameList::RemoveFavorite(u64 program_id) {
    auto* favorites_row = item_model->item(0);

    for (int i = 0; i < favorites_row->rowCount(); i++) {
        const auto* game = favorites_row->child(i);
        if (game->data(GameListItemPath::ProgramIdRole).toULongLong() == program_id) {
            favorites_row->removeRow(i);
            return;
        }
    }
}

GameListPlaceholder::GameListPlaceholder(GMainWindow* parent) : QWidget{parent} {
    connect(parent, &GMainWindow::UpdateThemedIcons, this,
            &GameListPlaceholder::onUpdateThemedIcons);

    layout = new QVBoxLayout;
    image = new QLabel;
    text = new QLabel;
    layout->setAlignment(Qt::AlignCenter);
    image->setPixmap(QIcon::fromTheme(QStringLiteral("plus_folder")).pixmap(200));

    RetranslateUI();
    QFont font = text->font();
    font.setPointSize(20);
    text->setFont(font);
    text->setAlignment(Qt::AlignHCenter);
    image->setAlignment(Qt::AlignHCenter);

    layout->addWidget(image);
    layout->addWidget(text);
    setLayout(layout);
}

GameListPlaceholder::~GameListPlaceholder() = default;

void GameListPlaceholder::onUpdateThemedIcons() {
    image->setPixmap(QIcon::fromTheme(QStringLiteral("plus_folder")).pixmap(200));
}

void GameListPlaceholder::mouseDoubleClickEvent(QMouseEvent* event) {
    emit GameListPlaceholder::AddDirectory();
}

void GameListPlaceholder::changeEvent(QEvent* event) {
    if (event->type() == QEvent::LanguageChange) {
        RetranslateUI();
    }

    QWidget::changeEvent(event);
}

void GameListPlaceholder::RetranslateUI() {
    text->setText(tr("Double-click to add a new folder to the game list"));
}<|MERGE_RESOLUTION|>--- conflicted
+++ resolved
@@ -644,20 +644,11 @@
     connect(navigate_to_gamedb_entry, &QAction::triggered, [this, program_id]() {
         emit NavigateToGamedbEntryRequested(program_id, compatibility_list);
     });
-<<<<<<< HEAD
     connect(create_desktop_shortcut, &QAction::triggered, [this, program_id, qpath]() {
         emit CreateShortcut(program_id, qpath, GameListShortcutTarget::Desktop);
     });
     connect(create_applications_menu_shortcut, &QAction::triggered, [this, program_id, qpath]() {
         emit CreateShortcut(program_id, qpath, GameListShortcutTarget::Applications);
-=======
-    connect(create_desktop_shortcut, &QAction::triggered, [this, program_id, path]() {
-        emit CreateShortcut(program_id, path, GameListShortcutTarget::Desktop);
-    });
-#ifndef WIN32
-    connect(create_applications_menu_shortcut, &QAction::triggered, [this, program_id, path]() {
-        emit CreateShortcut(program_id, path, GameListShortcutTarget::Applications);
->>>>>>> 1c1959ea
     });
     connect(properties, &QAction::triggered,
             [this, path]() { emit OpenPerGameGeneralRequested(path); });
