// SPDX-FileCopyrightText: Copyright 2020 yuzu Emulator Project
// SPDX-License-Identifier: GPL-2.0-or-later

#include <array>
#include <vector>
#include "common/scope_exit.h"
#include "video_core/dirty_flags.h"
#include "video_core/engines/maxwell_3d.h"
#include "video_core/macro/macro.h"
#include "video_core/macro/macro_hle.h"
#include "video_core/rasterizer_interface.h"

namespace Tegra {
namespace {

using HLEFunction = void (*)(Engines::Maxwell3D& maxwell3d, const std::vector<u32>& parameters);

// HLE'd functions
void HLE_771BB18C62444DA0(Engines::Maxwell3D& maxwell3d, const std::vector<u32>& parameters) {
    const u32 instance_count = parameters[2] & maxwell3d.GetRegisterValue(0xD1B);

    maxwell3d.regs.draw.topology.Assign(
        static_cast<Tegra::Engines::Maxwell3D::Regs::PrimitiveTopology>(parameters[0] & 0x3ffffff));
<<<<<<< HEAD
    maxwell3d.regs.vb_base_instance = parameters[5];
    maxwell3d.draw_state.instance_count = instance_count;
    maxwell3d.regs.vb_element_base = parameters[3];
    maxwell3d.regs.index_array.count = parameters[1];
    maxwell3d.regs.index_array.first = parameters[4];
=======
    maxwell3d.regs.global_base_instance_index = parameters[5];
    maxwell3d.mme_draw.instance_count = instance_count;
    maxwell3d.regs.global_base_vertex_index = parameters[3];
    maxwell3d.regs.index_buffer.count = parameters[1];
    maxwell3d.regs.index_buffer.first = parameters[4];
>>>>>>> 55e6d0da

    if (maxwell3d.ShouldExecute()) {
        maxwell3d.Rasterizer().Draw(true);
    }
<<<<<<< HEAD
    maxwell3d.regs.index_array.count = 0;
    maxwell3d.draw_state.instance_count = 0;
    maxwell3d.draw_state.current_mode = Engines::Maxwell3D::DrawMode::Undefined;
=======
    maxwell3d.regs.index_buffer.count = 0;
    maxwell3d.mme_draw.instance_count = 0;
    maxwell3d.mme_draw.current_mode = Engines::Maxwell3D::MMEDrawMode::Undefined;
>>>>>>> 55e6d0da
}

void HLE_0D61FC9FAAC9FCAD(Engines::Maxwell3D& maxwell3d, const std::vector<u32>& parameters) {
    const u32 count = (maxwell3d.GetRegisterValue(0xD1B) & parameters[2]);

    maxwell3d.regs.vertex_buffer.first = parameters[3];
    maxwell3d.regs.vertex_buffer.count = parameters[1];
    maxwell3d.regs.global_base_instance_index = parameters[4];
    maxwell3d.regs.draw.topology.Assign(
        static_cast<Tegra::Engines::Maxwell3D::Regs::PrimitiveTopology>(parameters[0]));
    maxwell3d.draw_state.instance_count = count;

    if (maxwell3d.ShouldExecute()) {
        maxwell3d.Rasterizer().Draw(false);
    }
    maxwell3d.regs.vertex_buffer.count = 0;
    maxwell3d.draw_state.instance_count = 0;
    maxwell3d.draw_state.current_mode = Engines::Maxwell3D::DrawMode::Undefined;
}

void HLE_0217920100488FF7(Engines::Maxwell3D& maxwell3d, const std::vector<u32>& parameters) {
    const u32 instance_count = (maxwell3d.GetRegisterValue(0xD1B) & parameters[2]);
    const u32 element_base = parameters[4];
    const u32 base_instance = parameters[5];
    maxwell3d.regs.index_buffer.first = parameters[3];
    maxwell3d.regs.vertex_id_base = element_base;
    maxwell3d.regs.index_buffer.count = parameters[1];
    maxwell3d.dirty.flags[VideoCommon::Dirty::IndexBuffer] = true;
<<<<<<< HEAD
    maxwell3d.regs.vb_element_base = element_base;
    maxwell3d.regs.vb_base_instance = base_instance;
    maxwell3d.draw_state.instance_count = instance_count;
    maxwell3d.CallMethod(0x8e3, 0x640, true);
    maxwell3d.CallMethod(0x8e4, element_base, true);
    maxwell3d.CallMethod(0x8e5, base_instance, true);
=======
    maxwell3d.regs.global_base_vertex_index = element_base;
    maxwell3d.regs.global_base_instance_index = base_instance;
    maxwell3d.mme_draw.instance_count = instance_count;
    maxwell3d.CallMethodFromMME(0x8e3, 0x640);
    maxwell3d.CallMethodFromMME(0x8e4, element_base);
    maxwell3d.CallMethodFromMME(0x8e5, base_instance);
>>>>>>> 55e6d0da
    maxwell3d.regs.draw.topology.Assign(
        static_cast<Tegra::Engines::Maxwell3D::Regs::PrimitiveTopology>(parameters[0]));
    if (maxwell3d.ShouldExecute()) {
        maxwell3d.Rasterizer().Draw(true);
    }
<<<<<<< HEAD
    maxwell3d.regs.reg_array[0x446] = 0x0; // vertex id base?
    maxwell3d.regs.index_array.count = 0;
    maxwell3d.regs.vb_element_base = 0x0;
    maxwell3d.regs.vb_base_instance = 0x0;
    maxwell3d.draw_state.instance_count = 0;
    maxwell3d.CallMethod(0x8e3, 0x640, true);
    maxwell3d.CallMethod(0x8e4, 0x0, true);
    maxwell3d.CallMethod(0x8e5, 0x0, true);
    maxwell3d.draw_state.current_mode = Engines::Maxwell3D::DrawMode::Undefined;
=======
    maxwell3d.regs.vertex_id_base = 0x0;
    maxwell3d.regs.index_buffer.count = 0;
    maxwell3d.regs.global_base_vertex_index = 0x0;
    maxwell3d.regs.global_base_instance_index = 0x0;
    maxwell3d.mme_draw.instance_count = 0;
    maxwell3d.CallMethodFromMME(0x8e3, 0x640);
    maxwell3d.CallMethodFromMME(0x8e4, 0x0);
    maxwell3d.CallMethodFromMME(0x8e5, 0x0);
    maxwell3d.mme_draw.current_mode = Engines::Maxwell3D::MMEDrawMode::Undefined;
>>>>>>> 55e6d0da
}

// Multidraw Indirect
void HLE_3F5E74B9C9A50164(Engines::Maxwell3D& maxwell3d, const std::vector<u32>& parameters) {
    SCOPE_EXIT({
        // Clean everything.
<<<<<<< HEAD
        maxwell3d.regs.reg_array[0x446] = 0x0; // vertex id base?
        maxwell3d.regs.index_array.count = 0;
        maxwell3d.regs.vb_element_base = 0x0;
        maxwell3d.regs.vb_base_instance = 0x0;
        maxwell3d.draw_state.instance_count = 0;
        maxwell3d.CallMethod(0x8e3, 0x640, true);
        maxwell3d.CallMethod(0x8e4, 0x0, true);
        maxwell3d.CallMethod(0x8e5, 0x0, true);
        maxwell3d.draw_state.current_mode = Engines::Maxwell3D::DrawMode::Undefined;
=======
        maxwell3d.regs.vertex_id_base = 0x0;
        maxwell3d.regs.index_buffer.count = 0;
        maxwell3d.regs.global_base_vertex_index = 0x0;
        maxwell3d.regs.global_base_instance_index = 0x0;
        maxwell3d.mme_draw.instance_count = 0;
        maxwell3d.CallMethodFromMME(0x8e3, 0x640);
        maxwell3d.CallMethodFromMME(0x8e4, 0x0);
        maxwell3d.CallMethodFromMME(0x8e5, 0x0);
        maxwell3d.mme_draw.current_mode = Engines::Maxwell3D::MMEDrawMode::Undefined;
>>>>>>> 55e6d0da
        maxwell3d.dirty.flags[VideoCommon::Dirty::IndexBuffer] = true;
    });
    const u32 start_indirect = parameters[0];
    const u32 end_indirect = parameters[1];
    if (start_indirect >= end_indirect) {
        // Nothing to do.
        return;
    }
    const auto topology =
        static_cast<Tegra::Engines::Maxwell3D::Regs::PrimitiveTopology>(parameters[2]);
    maxwell3d.regs.draw.topology.Assign(topology);
    const u32 padding = parameters[3];
    const std::size_t max_draws = parameters[4];

    const u32 indirect_words = 5 + padding;
    const std::size_t first_draw = start_indirect;
    const std::size_t effective_draws = end_indirect - start_indirect;
    const std::size_t last_draw = start_indirect + std::min(effective_draws, max_draws);

    for (std::size_t index = first_draw; index < last_draw; index++) {
        const std::size_t base = index * indirect_words + 5;
        const u32 num_vertices = parameters[base];
        const u32 instance_count = parameters[base + 1];
        const u32 first_index = parameters[base + 2];
        const u32 base_vertex = parameters[base + 3];
        const u32 base_instance = parameters[base + 4];
<<<<<<< HEAD
        maxwell3d.regs.index_array.first = first_index;
        maxwell3d.regs.reg_array[0x446] = base_vertex;
        maxwell3d.regs.index_array.count = num_vertices;
        maxwell3d.regs.vb_element_base = base_vertex;
        maxwell3d.regs.vb_base_instance = base_instance;
        maxwell3d.draw_state.instance_count = instance_count;
        maxwell3d.CallMethod(0x8e3, 0x640, true);
        maxwell3d.CallMethod(0x8e4, base_vertex, true);
        maxwell3d.CallMethod(0x8e5, base_instance, true);
=======
        maxwell3d.regs.index_buffer.first = first_index;
        maxwell3d.regs.vertex_id_base = base_vertex;
        maxwell3d.regs.index_buffer.count = num_vertices;
        maxwell3d.regs.global_base_vertex_index = base_vertex;
        maxwell3d.regs.global_base_instance_index = base_instance;
        maxwell3d.mme_draw.instance_count = instance_count;
        maxwell3d.CallMethodFromMME(0x8e3, 0x640);
        maxwell3d.CallMethodFromMME(0x8e4, base_vertex);
        maxwell3d.CallMethodFromMME(0x8e5, base_instance);
>>>>>>> 55e6d0da
        maxwell3d.dirty.flags[VideoCommon::Dirty::IndexBuffer] = true;
        if (maxwell3d.ShouldExecute()) {
            maxwell3d.Rasterizer().Draw(true);
        }
        maxwell3d.draw_state.current_mode = Engines::Maxwell3D::DrawMode::Undefined;
    }
}

constexpr std::array<std::pair<u64, HLEFunction>, 4> hle_funcs{{
    {0x771BB18C62444DA0, &HLE_771BB18C62444DA0},
    {0x0D61FC9FAAC9FCAD, &HLE_0D61FC9FAAC9FCAD},
    {0x0217920100488FF7, &HLE_0217920100488FF7},
    {0x3F5E74B9C9A50164, &HLE_3F5E74B9C9A50164},
}};

class HLEMacroImpl final : public CachedMacro {
public:
    explicit HLEMacroImpl(Engines::Maxwell3D& maxwell3d_, HLEFunction func_)
        : maxwell3d{maxwell3d_}, func{func_} {}

    void Execute(const std::vector<u32>& parameters, u32 method) override {
        func(maxwell3d, parameters);
    }

private:
    Engines::Maxwell3D& maxwell3d;
    HLEFunction func;
};

} // Anonymous namespace

HLEMacro::HLEMacro(Engines::Maxwell3D& maxwell3d_) : maxwell3d{maxwell3d_} {}
HLEMacro::~HLEMacro() = default;

std::unique_ptr<CachedMacro> HLEMacro::GetHLEProgram(u64 hash) const {
    const auto it = std::find_if(hle_funcs.cbegin(), hle_funcs.cend(),
                                 [hash](const auto& pair) { return pair.first == hash; });
    if (it == hle_funcs.end()) {
        return nullptr;
    }
    return std::make_unique<HLEMacroImpl>(maxwell3d, it->second);
}

} // namespace Tegra<|MERGE_RESOLUTION|>--- conflicted
+++ resolved
@@ -21,32 +21,18 @@
 
     maxwell3d.regs.draw.topology.Assign(
         static_cast<Tegra::Engines::Maxwell3D::Regs::PrimitiveTopology>(parameters[0] & 0x3ffffff));
-<<<<<<< HEAD
-    maxwell3d.regs.vb_base_instance = parameters[5];
-    maxwell3d.draw_state.instance_count = instance_count;
-    maxwell3d.regs.vb_element_base = parameters[3];
-    maxwell3d.regs.index_array.count = parameters[1];
-    maxwell3d.regs.index_array.first = parameters[4];
-=======
     maxwell3d.regs.global_base_instance_index = parameters[5];
     maxwell3d.mme_draw.instance_count = instance_count;
     maxwell3d.regs.global_base_vertex_index = parameters[3];
     maxwell3d.regs.index_buffer.count = parameters[1];
     maxwell3d.regs.index_buffer.first = parameters[4];
->>>>>>> 55e6d0da
 
     if (maxwell3d.ShouldExecute()) {
         maxwell3d.Rasterizer().Draw(true);
     }
-<<<<<<< HEAD
-    maxwell3d.regs.index_array.count = 0;
+    maxwell3d.regs.index_buffer.count = 0;
     maxwell3d.draw_state.instance_count = 0;
     maxwell3d.draw_state.current_mode = Engines::Maxwell3D::DrawMode::Undefined;
-=======
-    maxwell3d.regs.index_buffer.count = 0;
-    maxwell3d.mme_draw.instance_count = 0;
-    maxwell3d.mme_draw.current_mode = Engines::Maxwell3D::MMEDrawMode::Undefined;
->>>>>>> 55e6d0da
 }
 
 void HLE_0D61FC9FAAC9FCAD(Engines::Maxwell3D& maxwell3d, const std::vector<u32>& parameters) {
@@ -75,74 +61,41 @@
     maxwell3d.regs.vertex_id_base = element_base;
     maxwell3d.regs.index_buffer.count = parameters[1];
     maxwell3d.dirty.flags[VideoCommon::Dirty::IndexBuffer] = true;
-<<<<<<< HEAD
-    maxwell3d.regs.vb_element_base = element_base;
-    maxwell3d.regs.vb_base_instance = base_instance;
+    maxwell3d.regs.global_base_vertex_index = element_base;
+    maxwell3d.regs.global_base_instance_index = base_instance;
     maxwell3d.draw_state.instance_count = instance_count;
     maxwell3d.CallMethod(0x8e3, 0x640, true);
     maxwell3d.CallMethod(0x8e4, element_base, true);
     maxwell3d.CallMethod(0x8e5, base_instance, true);
-=======
-    maxwell3d.regs.global_base_vertex_index = element_base;
-    maxwell3d.regs.global_base_instance_index = base_instance;
-    maxwell3d.mme_draw.instance_count = instance_count;
-    maxwell3d.CallMethodFromMME(0x8e3, 0x640);
-    maxwell3d.CallMethodFromMME(0x8e4, element_base);
-    maxwell3d.CallMethodFromMME(0x8e5, base_instance);
->>>>>>> 55e6d0da
     maxwell3d.regs.draw.topology.Assign(
         static_cast<Tegra::Engines::Maxwell3D::Regs::PrimitiveTopology>(parameters[0]));
     if (maxwell3d.ShouldExecute()) {
         maxwell3d.Rasterizer().Draw(true);
     }
-<<<<<<< HEAD
-    maxwell3d.regs.reg_array[0x446] = 0x0; // vertex id base?
-    maxwell3d.regs.index_array.count = 0;
-    maxwell3d.regs.vb_element_base = 0x0;
-    maxwell3d.regs.vb_base_instance = 0x0;
+    maxwell3d.regs.vertex_id_base = 0x0; // vertex id base?
+    maxwell3d.regs.index_buffer.count = 0;
+    maxwell3d.regs.global_base_vertex_index = 0x0;
+    maxwell3d.regs.global_base_instance_index = 0x0;
     maxwell3d.draw_state.instance_count = 0;
     maxwell3d.CallMethod(0x8e3, 0x640, true);
     maxwell3d.CallMethod(0x8e4, 0x0, true);
     maxwell3d.CallMethod(0x8e5, 0x0, true);
     maxwell3d.draw_state.current_mode = Engines::Maxwell3D::DrawMode::Undefined;
-=======
-    maxwell3d.regs.vertex_id_base = 0x0;
-    maxwell3d.regs.index_buffer.count = 0;
-    maxwell3d.regs.global_base_vertex_index = 0x0;
-    maxwell3d.regs.global_base_instance_index = 0x0;
-    maxwell3d.mme_draw.instance_count = 0;
-    maxwell3d.CallMethodFromMME(0x8e3, 0x640);
-    maxwell3d.CallMethodFromMME(0x8e4, 0x0);
-    maxwell3d.CallMethodFromMME(0x8e5, 0x0);
-    maxwell3d.mme_draw.current_mode = Engines::Maxwell3D::MMEDrawMode::Undefined;
->>>>>>> 55e6d0da
 }
 
 // Multidraw Indirect
 void HLE_3F5E74B9C9A50164(Engines::Maxwell3D& maxwell3d, const std::vector<u32>& parameters) {
     SCOPE_EXIT({
         // Clean everything.
-<<<<<<< HEAD
-        maxwell3d.regs.reg_array[0x446] = 0x0; // vertex id base?
-        maxwell3d.regs.index_array.count = 0;
-        maxwell3d.regs.vb_element_base = 0x0;
-        maxwell3d.regs.vb_base_instance = 0x0;
+        maxwell3d.regs.vertex_id_base = 0x0; // vertex id base?
+        maxwell3d.regs.index_buffer.count = 0;
+        maxwell3d.regs.global_base_vertex_index = 0x0;
+        maxwell3d.regs.global_base_instance_index = 0x0;
         maxwell3d.draw_state.instance_count = 0;
         maxwell3d.CallMethod(0x8e3, 0x640, true);
         maxwell3d.CallMethod(0x8e4, 0x0, true);
         maxwell3d.CallMethod(0x8e5, 0x0, true);
         maxwell3d.draw_state.current_mode = Engines::Maxwell3D::DrawMode::Undefined;
-=======
-        maxwell3d.regs.vertex_id_base = 0x0;
-        maxwell3d.regs.index_buffer.count = 0;
-        maxwell3d.regs.global_base_vertex_index = 0x0;
-        maxwell3d.regs.global_base_instance_index = 0x0;
-        maxwell3d.mme_draw.instance_count = 0;
-        maxwell3d.CallMethodFromMME(0x8e3, 0x640);
-        maxwell3d.CallMethodFromMME(0x8e4, 0x0);
-        maxwell3d.CallMethodFromMME(0x8e5, 0x0);
-        maxwell3d.mme_draw.current_mode = Engines::Maxwell3D::MMEDrawMode::Undefined;
->>>>>>> 55e6d0da
         maxwell3d.dirty.flags[VideoCommon::Dirty::IndexBuffer] = true;
     });
     const u32 start_indirect = parameters[0];
@@ -169,27 +122,15 @@
         const u32 first_index = parameters[base + 2];
         const u32 base_vertex = parameters[base + 3];
         const u32 base_instance = parameters[base + 4];
-<<<<<<< HEAD
-        maxwell3d.regs.index_array.first = first_index;
-        maxwell3d.regs.reg_array[0x446] = base_vertex;
-        maxwell3d.regs.index_array.count = num_vertices;
-        maxwell3d.regs.vb_element_base = base_vertex;
-        maxwell3d.regs.vb_base_instance = base_instance;
-        maxwell3d.draw_state.instance_count = instance_count;
-        maxwell3d.CallMethod(0x8e3, 0x640, true);
-        maxwell3d.CallMethod(0x8e4, base_vertex, true);
-        maxwell3d.CallMethod(0x8e5, base_instance, true);
-=======
         maxwell3d.regs.index_buffer.first = first_index;
         maxwell3d.regs.vertex_id_base = base_vertex;
         maxwell3d.regs.index_buffer.count = num_vertices;
         maxwell3d.regs.global_base_vertex_index = base_vertex;
         maxwell3d.regs.global_base_instance_index = base_instance;
-        maxwell3d.mme_draw.instance_count = instance_count;
-        maxwell3d.CallMethodFromMME(0x8e3, 0x640);
-        maxwell3d.CallMethodFromMME(0x8e4, base_vertex);
-        maxwell3d.CallMethodFromMME(0x8e5, base_instance);
->>>>>>> 55e6d0da
+        maxwell3d.draw_state.instance_count = instance_count;
+        maxwell3d.CallMethod(0x8e3, 0x640, true);
+        maxwell3d.CallMethod(0x8e4, base_vertex, true);
+        maxwell3d.CallMethod(0x8e5, base_instance, true);
         maxwell3d.dirty.flags[VideoCommon::Dirty::IndexBuffer] = true;
         if (maxwell3d.ShouldExecute()) {
             maxwell3d.Rasterizer().Draw(true);
