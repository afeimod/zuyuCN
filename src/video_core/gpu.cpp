--- conflicted
+++ resolved
@@ -43,16 +43,13 @@
     case RenderTargetFormat::RGBA8_SRGB:
     case RenderTargetFormat::RGB10_A2_UNORM:
     case RenderTargetFormat::BGRA8_UNORM:
-<<<<<<< HEAD
     case RenderTargetFormat::R11G11B10_FLOAT:
     case RenderTargetFormat::RG16_UNORM:
     case RenderTargetFormat::RG16_SNORM:
     case RenderTargetFormat::RG16_UINT:
     case RenderTargetFormat::RG16_SINT:
     case RenderTargetFormat::RG16_FLOAT:
-=======
     case RenderTargetFormat::R32_FLOAT:
->>>>>>> c8e5c740
         return 4;
     case RenderTargetFormat::R16_UNORM:
     case RenderTargetFormat::R16_SNORM:
