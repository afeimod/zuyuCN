// Copyright 2019 yuzu Emulator Project
// Licensed under GPLv2 or any later version
// Refer to the license.txt file included.

#include <algorithm>
#include <array>
#include <limits>
#include <vector>

#include "common/assert.h"
#include "common/logging/log.h"
#include "common/settings.h"
#include "core/core.h"
#include "core/frontend/framebuffer_layout.h"
#include "video_core/renderer_vulkan/vk_scheduler.h"
#include "video_core/renderer_vulkan/vk_swapchain.h"
#include "video_core/vulkan_common/vulkan_device.h"
#include "video_core/vulkan_common/vulkan_wrapper.h"

namespace Vulkan {

namespace {

VkSurfaceFormatKHR ChooseSwapSurfaceFormat(vk::Span<VkSurfaceFormatKHR> formats, bool srgb) {
    if (formats.size() == 1 && formats[0].format == VK_FORMAT_UNDEFINED) {
        VkSurfaceFormatKHR format;
        format.format = VK_FORMAT_B8G8R8A8_UNORM;
        format.colorSpace = VK_COLOR_SPACE_SRGB_NONLINEAR_KHR;
        return format;
    }
    const auto& found = std::find_if(formats.begin(), formats.end(), [srgb](const auto& format) {
        const auto request_format = srgb ? VK_FORMAT_B8G8R8A8_SRGB : VK_FORMAT_B8G8R8A8_UNORM;
        return format.format == request_format &&
               format.colorSpace == VK_COLOR_SPACE_SRGB_NONLINEAR_KHR;
    });
    return found != formats.end() ? *found : formats[0];
}

VkPresentModeKHR ChooseSwapPresentMode(vk::Span<VkPresentModeKHR> modes) {
    // Mailbox doesn't lock the application like fifo (vsync), prefer it
    const auto found = std::find(modes.begin(), modes.end(), VK_PRESENT_MODE_MAILBOX_KHR);
    return found != modes.end() ? *found : VK_PRESENT_MODE_FIFO_KHR;
}

VkExtent2D ChooseSwapExtent(const VkSurfaceCapabilitiesKHR& capabilities, u32 width, u32 height) {
    constexpr auto undefined_size{std::numeric_limits<u32>::max()};
    if (capabilities.currentExtent.width != undefined_size) {
        return capabilities.currentExtent;
    }
    VkExtent2D extent;
    extent.width = std::max(capabilities.minImageExtent.width,
                            std::min(capabilities.maxImageExtent.width, width));
    extent.height = std::max(capabilities.minImageExtent.height,
                             std::min(capabilities.maxImageExtent.height, height));
    return extent;
}

} // Anonymous namespace

VKSwapchain::VKSwapchain(VkSurfaceKHR surface_, const Device& device_, VKScheduler& scheduler_,
                         u32 width, u32 height, bool srgb)
    : surface{surface_}, device{device_}, scheduler{scheduler_} {
#if defined(__linux__)
    if (device_.GetDriverID() == VK_DRIVER_ID_INTEL_OPEN_SOURCE_MESA &&
        Settings::values.gpu_accuracy.GetValue() == Settings::GPUAccuracy::Normal) {
        manually_wait_semaphores = true;
        LOG_WARNING(Render_Vulkan, "Will manually wait for semaphores separately from present to "
                                   "avoid Intel Mesa device loss");
    }
#endif
    Create(width, height, srgb);
}

VKSwapchain::~VKSwapchain() = default;

void VKSwapchain::Create(u32 width, u32 height, bool srgb) {
    is_outdated = false;
    is_suboptimal = false;

    const auto physical_device = device.GetPhysical();
    const auto capabilities{physical_device.GetSurfaceCapabilitiesKHR(surface)};
    if (capabilities.maxImageExtent.width == 0 || capabilities.maxImageExtent.height == 0) {
        return;
    }

    device.GetLogical().WaitIdle();
    Destroy();

    CreateSwapchain(capabilities, width, height, srgb);
    CreateSemaphores();
    CreateImageViews();

    resource_ticks.clear();
    resource_ticks.resize(image_count);
}

void VKSwapchain::AcquireNextImage() {
    const VkResult result = device.GetLogical().AcquireNextImageKHR(
        *swapchain, std::numeric_limits<u64>::max(), *present_semaphores[frame_index],
        VK_NULL_HANDLE, &image_index);
    switch (result) {
    case VK_SUCCESS:
        break;
    case VK_SUBOPTIMAL_KHR:
        is_suboptimal = true;
        break;
    case VK_ERROR_OUT_OF_DATE_KHR:
        is_outdated = true;
        break;
    default:
        LOG_ERROR(Render_Vulkan, "vkAcquireNextImageKHR returned {}", vk::ToString(result));
        break;
    }
    scheduler.Wait(resource_ticks[image_index]);
    resource_ticks[image_index] = scheduler.CurrentTick();
}

void VKSwapchain::Present(VkSemaphore render_semaphore) {
    const VkSemaphore present_semaphore{*present_semaphores[frame_index]};
    const std::array<VkSemaphore, 2> semaphores{present_semaphore, render_semaphore};
    const auto present_queue{device.GetPresentQueue()};
<<<<<<< HEAD
    bool recreated = false;

    auto waitSemaphores = semaphores.data();
    u32 semaphoreCount = render_semaphore ? 2U : 1U;
#if defined(__linux__)
    if (manually_wait_semaphores) {
        waitSemaphores = nullptr;
        semaphoreCount = 0;

        const std::array<u64, 2> semaphore_values{0, 0};
        const VkSemaphoreWaitInfoKHR wait_info{
            .sType = VK_STRUCTURE_TYPE_SEMAPHORE_WAIT_INFO_KHR,
            .pNext = nullptr,
            .flags = 0,
            .semaphoreCount = render_semaphore ? 2U : 1U,
            .pSemaphores = semaphores.data(),
            .pValues = semaphore_values.data(),
        };
        const VkResult waitres = device.GetDispatchLoader().vkWaitSemaphoresKHR(
            *device.GetLogical(), &wait_info, std::numeric_limits<u64>::max());
        if (waitres != VK_SUCCESS) {
            LOG_WARNING(Render_Vulkan, "Manual semaphore wait failed {}", waitres);
        }
    }
#endif

=======
>>>>>>> c09557ac
    const VkPresentInfoKHR present_info{
        .sType = VK_STRUCTURE_TYPE_PRESENT_INFO_KHR,
        .pNext = nullptr,
        .waitSemaphoreCount = semaphoreCount,
        .pWaitSemaphores = waitSemaphores,
        .swapchainCount = 1,
        .pSwapchains = swapchain.address(),
        .pImageIndices = &image_index,
        .pResults = nullptr,
    };
    switch (const VkResult result = present_queue.Present(present_info)) {
    case VK_SUCCESS:
        break;
    case VK_SUBOPTIMAL_KHR:
        LOG_DEBUG(Render_Vulkan, "Suboptimal swapchain");
        break;
    case VK_ERROR_OUT_OF_DATE_KHR:
        is_outdated = true;
        break;
    default:
        LOG_CRITICAL(Render_Vulkan, "Failed to present with error {}", vk::ToString(result));
        break;
    }
    ++frame_index;
    if (frame_index >= image_count) {
        frame_index = 0;
    }
}

void VKSwapchain::CreateSwapchain(const VkSurfaceCapabilitiesKHR& capabilities, u32 width,
                                  u32 height, bool srgb) {
    const auto physical_device{device.GetPhysical()};
    const auto formats{physical_device.GetSurfaceFormatsKHR(surface)};
    const auto present_modes{physical_device.GetSurfacePresentModesKHR(surface)};

    const VkSurfaceFormatKHR surface_format{ChooseSwapSurfaceFormat(formats, srgb)};
    const VkPresentModeKHR present_mode{ChooseSwapPresentMode(present_modes)};

    u32 requested_image_count{capabilities.minImageCount + 1};
    if (capabilities.maxImageCount > 0 && requested_image_count > capabilities.maxImageCount) {
        requested_image_count = capabilities.maxImageCount;
    }
    VkSwapchainCreateInfoKHR swapchain_ci{
        .sType = VK_STRUCTURE_TYPE_SWAPCHAIN_CREATE_INFO_KHR,
        .pNext = nullptr,
        .flags = 0,
        .surface = surface,
        .minImageCount = requested_image_count,
        .imageFormat = surface_format.format,
        .imageColorSpace = surface_format.colorSpace,
        .imageExtent = {},
        .imageArrayLayers = 1,
        .imageUsage = VK_IMAGE_USAGE_COLOR_ATTACHMENT_BIT,
        .imageSharingMode = VK_SHARING_MODE_EXCLUSIVE,
        .queueFamilyIndexCount = 0,
        .pQueueFamilyIndices = nullptr,
        .preTransform = capabilities.currentTransform,
        .compositeAlpha = VK_COMPOSITE_ALPHA_OPAQUE_BIT_KHR,
        .presentMode = present_mode,
        .clipped = VK_FALSE,
        .oldSwapchain = nullptr,
    };
    const u32 graphics_family{device.GetGraphicsFamily()};
    const u32 present_family{device.GetPresentFamily()};
    const std::array<u32, 2> queue_indices{graphics_family, present_family};
    if (graphics_family != present_family) {
        swapchain_ci.imageSharingMode = VK_SHARING_MODE_CONCURRENT;
        swapchain_ci.queueFamilyIndexCount = static_cast<u32>(queue_indices.size());
        swapchain_ci.pQueueFamilyIndices = queue_indices.data();
    }
    // Request the size again to reduce the possibility of a TOCTOU race condition.
    const auto updated_capabilities = physical_device.GetSurfaceCapabilitiesKHR(surface);
    swapchain_ci.imageExtent = ChooseSwapExtent(updated_capabilities, width, height);
    // Don't add code within this and the swapchain creation.
    swapchain = device.GetLogical().CreateSwapchainKHR(swapchain_ci);

    extent = swapchain_ci.imageExtent;
    current_srgb = srgb;

    images = swapchain.GetImages();
    image_count = static_cast<u32>(images.size());
    image_format = surface_format.format;
}

void VKSwapchain::CreateSemaphores() {
    present_semaphores.resize(image_count);
    std::ranges::generate(present_semaphores,
                          [this] { return device.GetLogical().CreateSemaphore(); });
}

void VKSwapchain::CreateImageViews() {
    VkImageViewCreateInfo ci{
        .sType = VK_STRUCTURE_TYPE_IMAGE_VIEW_CREATE_INFO,
        .pNext = nullptr,
        .flags = 0,
        .image = {},
        .viewType = VK_IMAGE_VIEW_TYPE_2D,
        .format = image_format,
        .components =
            {
                .r = VK_COMPONENT_SWIZZLE_IDENTITY,
                .g = VK_COMPONENT_SWIZZLE_IDENTITY,
                .b = VK_COMPONENT_SWIZZLE_IDENTITY,
                .a = VK_COMPONENT_SWIZZLE_IDENTITY,
            },
        .subresourceRange =
            {
                .aspectMask = VK_IMAGE_ASPECT_COLOR_BIT,
                .baseMipLevel = 0,
                .levelCount = 1,
                .baseArrayLayer = 0,
                .layerCount = 1,
            },
    };

    image_views.resize(image_count);
    for (std::size_t i = 0; i < image_count; i++) {
        ci.image = images[i];
        image_views[i] = device.GetLogical().CreateImageView(ci);
    }
}

void VKSwapchain::Destroy() {
    frame_index = 0;
    present_semaphores.clear();
    framebuffers.clear();
    image_views.clear();
    swapchain.reset();
}

} // namespace Vulkan<|MERGE_RESOLUTION|>--- conflicted
+++ resolved
@@ -119,8 +119,6 @@
     const VkSemaphore present_semaphore{*present_semaphores[frame_index]};
     const std::array<VkSemaphore, 2> semaphores{present_semaphore, render_semaphore};
     const auto present_queue{device.GetPresentQueue()};
-<<<<<<< HEAD
-    bool recreated = false;
 
     auto waitSemaphores = semaphores.data();
     u32 semaphoreCount = render_semaphore ? 2U : 1U;
@@ -146,8 +144,6 @@
     }
 #endif
 
-=======
->>>>>>> c09557ac
     const VkPresentInfoKHR present_info{
         .sType = VK_STRUCTURE_TYPE_PRESENT_INFO_KHR,
         .pNext = nullptr,
