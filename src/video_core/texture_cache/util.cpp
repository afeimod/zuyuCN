// SPDX-FileCopyrightText: Copyright 2020 yuzu Emulator Project
// SPDX-FileCopyrightText: Ryujinx Team and Contributors
// SPDX-License-Identifier: GPL-2.0-or-later AND MIT

// This files contains code from Ryujinx
// A copy of the code can be obtained from https://github.com/Ryujinx/Ryujinx
// The sections using code from Ryujinx are marked with a link to the original version

#include <algorithm>
#include <array>
#include <numeric>
#include <optional>
#include <span>
#include <vector>

#include "common/alignment.h"
#include "common/assert.h"
#include "common/bit_util.h"
#include "common/common_types.h"
#include "common/div_ceil.h"
#include "video_core/compatible_formats.h"
#include "video_core/engines/maxwell_3d.h"
#include "video_core/memory_manager.h"
#include "video_core/surface.h"
#include "video_core/texture_cache/decode_bc4.h"
#include "video_core/texture_cache/format_lookup_table.h"
#include "video_core/texture_cache/formatter.h"
#include "video_core/texture_cache/samples_helper.h"
#include "video_core/texture_cache/util.h"
#include "video_core/textures/astc.h"
#include "video_core/textures/decoders.h"

namespace VideoCommon {

namespace {

using Tegra::Texture::GOB_SIZE;
using Tegra::Texture::GOB_SIZE_SHIFT;
using Tegra::Texture::GOB_SIZE_X;
using Tegra::Texture::GOB_SIZE_X_SHIFT;
using Tegra::Texture::GOB_SIZE_Y;
using Tegra::Texture::GOB_SIZE_Y_SHIFT;
using Tegra::Texture::GOB_SIZE_Z;
using Tegra::Texture::GOB_SIZE_Z_SHIFT;
using Tegra::Texture::MsaaMode;
using Tegra::Texture::SwizzleTexture;
using Tegra::Texture::TextureFormat;
using Tegra::Texture::TextureType;
using Tegra::Texture::TICEntry;
using Tegra::Texture::UnswizzleTexture;
using VideoCore::Surface::BytesPerBlock;
using VideoCore::Surface::DefaultBlockHeight;
using VideoCore::Surface::DefaultBlockWidth;
using VideoCore::Surface::IsCopyCompatible;
using VideoCore::Surface::IsPixelFormatASTC;
using VideoCore::Surface::IsViewCompatible;
using VideoCore::Surface::PixelFormatFromDepthFormat;
using VideoCore::Surface::PixelFormatFromRenderTargetFormat;
using VideoCore::Surface::SurfaceType;

constexpr u32 CONVERTED_BYTES_PER_BLOCK = BytesPerBlock(PixelFormat::A8B8G8R8_UNORM);

struct LevelInfo {
    Extent3D size;
    Extent3D block;
    Extent2D tile_size;
    u32 bpp_log2;
    u32 tile_width_spacing;
};

[[nodiscard]] constexpr u32 AdjustTileSize(u32 shift, u32 unit_factor, u32 dimension) {
    if (shift == 0) {
        return 0;
    }
    u32 x = unit_factor << (shift - 1);
    if (x >= dimension) {
        while (--shift) {
            x >>= 1;
            if (x < dimension) {
                break;
            }
        }
    }
    return shift;
}

[[nodiscard]] constexpr u32 AdjustMipSize(u32 size, u32 level) {
    return std::max<u32>(size >> level, 1);
}

[[nodiscard]] constexpr Extent3D AdjustMipSize(Extent3D size, s32 level) {
    return Extent3D{
        .width = AdjustMipSize(size.width, level),
        .height = AdjustMipSize(size.height, level),
        .depth = AdjustMipSize(size.depth, level),
    };
}

[[nodiscard]] Extent3D AdjustSamplesSize(Extent3D size, s32 num_samples) {
    const auto [samples_x, samples_y] = SamplesLog2(num_samples);
    return Extent3D{
        .width = size.width >> samples_x,
        .height = size.height >> samples_y,
        .depth = size.depth,
    };
}

template <u32 GOB_EXTENT>
[[nodiscard]] constexpr u32 AdjustMipBlockSize(u32 num_tiles, u32 block_size, u32 level) {
    do {
        while (block_size > 0 && num_tiles <= (1U << (block_size - 1)) * GOB_EXTENT) {
            --block_size;
        }
    } while (level--);
    return block_size;
}

[[nodiscard]] constexpr Extent3D AdjustMipBlockSize(Extent3D num_tiles, Extent3D block_size,
                                                    u32 level) {
    return {
        .width = AdjustMipBlockSize<GOB_SIZE_X>(num_tiles.width, block_size.width, level),
        .height = AdjustMipBlockSize<GOB_SIZE_Y>(num_tiles.height, block_size.height, level),
        .depth = AdjustMipBlockSize<GOB_SIZE_Z>(num_tiles.depth, block_size.depth, level),
    };
}

[[nodiscard]] constexpr Extent3D AdjustTileSize(Extent3D size, Extent2D tile_size) {
    return {
        .width = Common::DivCeil(size.width, tile_size.width),
        .height = Common::DivCeil(size.height, tile_size.height),
        .depth = size.depth,
    };
}

[[nodiscard]] constexpr u32 BytesPerBlockLog2(u32 bytes_per_block) {
    return std::countl_zero(bytes_per_block) ^ 0x1F;
}

[[nodiscard]] constexpr u32 BytesPerBlockLog2(PixelFormat format) {
    return BytesPerBlockLog2(BytesPerBlock(format));
}

[[nodiscard]] constexpr u32 NumBlocks(Extent3D size, Extent2D tile_size) {
    const Extent3D num_blocks = AdjustTileSize(size, tile_size);
    return num_blocks.width * num_blocks.height * num_blocks.depth;
}

[[nodiscard]] constexpr u32 AdjustSize(u32 size, u32 level, u32 block_size) {
    return Common::DivCeil(AdjustMipSize(size, level), block_size);
}

[[nodiscard]] constexpr Extent2D DefaultBlockSize(PixelFormat format) {
    return {DefaultBlockWidth(format), DefaultBlockHeight(format)};
}

[[nodiscard]] constexpr Extent3D NumLevelBlocks(const LevelInfo& info, u32 level) {
    return Extent3D{
        .width = AdjustSize(info.size.width, level, info.tile_size.width) << info.bpp_log2,
        .height = AdjustSize(info.size.height, level, info.tile_size.height),
        .depth = AdjustMipSize(info.size.depth, level),
    };
}

[[nodiscard]] constexpr Extent3D TileShift(const LevelInfo& info, u32 level) {
    const Extent3D blocks = NumLevelBlocks(info, level);
    return Extent3D{
        .width = AdjustTileSize(info.block.width, GOB_SIZE_X, blocks.width),
        .height = AdjustTileSize(info.block.height, GOB_SIZE_Y, blocks.height),
        .depth = AdjustTileSize(info.block.depth, GOB_SIZE_Z, blocks.depth),
    };
}

[[nodiscard]] constexpr Extent2D GobSize(u32 bpp_log2, u32 block_height, u32 tile_width_spacing) {
    return Extent2D{
        .width = GOB_SIZE_X_SHIFT - bpp_log2 + tile_width_spacing,
        .height = GOB_SIZE_Y_SHIFT + block_height,
    };
}

[[nodiscard]] constexpr bool IsSmallerThanGobSize(Extent3D num_tiles, Extent2D gob,
                                                  u32 block_depth) {
    return num_tiles.width <= (1U << gob.width) || num_tiles.height <= (1U << gob.height) ||
           num_tiles.depth < (1U << block_depth);
}

[[nodiscard]] constexpr u32 StrideAlignment(Extent3D num_tiles, Extent3D block, Extent2D gob,
                                            u32 bpp_log2) {
    if (IsSmallerThanGobSize(num_tiles, gob, block.depth)) {
        return GOB_SIZE_X_SHIFT - bpp_log2;
    } else {
        return gob.width;
    }
}

[[nodiscard]] constexpr u32 StrideAlignment(Extent3D num_tiles, Extent3D block, u32 bpp_log2,
                                            u32 tile_width_spacing) {
    const Extent2D gob = GobSize(bpp_log2, block.height, tile_width_spacing);
    return StrideAlignment(num_tiles, block, gob, bpp_log2);
}

[[nodiscard]] constexpr Extent2D NumGobs(const LevelInfo& info, u32 level) {
    const Extent3D blocks = NumLevelBlocks(info, level);
    const Extent2D gobs{
        .width = Common::DivCeilLog2(blocks.width, GOB_SIZE_X_SHIFT),
        .height = Common::DivCeilLog2(blocks.height, GOB_SIZE_Y_SHIFT),
    };
    const Extent2D gob = GobSize(info.bpp_log2, info.block.height, info.tile_width_spacing);
    const bool is_small = IsSmallerThanGobSize(blocks, gob, info.block.depth);
    const u32 alignment = is_small ? 0 : info.tile_width_spacing;
    return Extent2D{
        .width = Common::AlignUpLog2(gobs.width, alignment),
        .height = gobs.height,
    };
}

[[nodiscard]] constexpr Extent3D LevelTiles(const LevelInfo& info, u32 level) {
    const Extent3D blocks = NumLevelBlocks(info, level);
    const Extent3D tile_shift = TileShift(info, level);
    const Extent2D gobs = NumGobs(info, level);
    return Extent3D{
        .width = Common::DivCeilLog2(gobs.width, tile_shift.width),
        .height = Common::DivCeilLog2(gobs.height, tile_shift.height),
        .depth = Common::DivCeilLog2(blocks.depth, tile_shift.depth),
    };
}

[[nodiscard]] constexpr u32 CalculateLevelSize(const LevelInfo& info, u32 level) {
    const Extent3D tile_shift = TileShift(info, level);
    const Extent3D tiles = LevelTiles(info, level);
    const u32 num_tiles = tiles.width * tiles.height * tiles.depth;
    const u32 shift = GOB_SIZE_SHIFT + tile_shift.width + tile_shift.height + tile_shift.depth;
    return num_tiles << shift;
}

[[nodiscard]] constexpr LevelArray CalculateLevelSizes(const LevelInfo& info, u32 num_levels) {
    ASSERT(num_levels <= MAX_MIP_LEVELS);
    LevelArray sizes{};
    for (u32 level = 0; level < num_levels; ++level) {
        sizes[level] = CalculateLevelSize(info, level);
    }
    return sizes;
}

[[nodiscard]] u32 CalculateLevelBytes(const LevelArray& sizes, u32 num_levels) {
    return std::reduce(sizes.begin(), sizes.begin() + num_levels, 0U);
}

[[nodiscard]] constexpr LevelInfo MakeLevelInfo(PixelFormat format, Extent3D size, Extent3D block,
                                                u32 tile_width_spacing) {
    const u32 bytes_per_block = BytesPerBlock(format);
    return {
        .size =
            {
                .width = size.width,
                .height = size.height,
                .depth = size.depth,
            },
        .block = block,
        .tile_size = DefaultBlockSize(format),
        .bpp_log2 = BytesPerBlockLog2(bytes_per_block),
        .tile_width_spacing = tile_width_spacing,
    };
}

[[nodiscard]] constexpr LevelInfo MakeLevelInfo(const ImageInfo& info) {
    return MakeLevelInfo(info.format, info.size, info.block, info.tile_width_spacing);
}

[[nodiscard]] constexpr u32 CalculateLevelOffset(PixelFormat format, Extent3D size, Extent3D block,
                                                 u32 tile_width_spacing, u32 level) {
    const LevelInfo info = MakeLevelInfo(format, size, block, tile_width_spacing);
    u32 offset = 0;
    for (u32 current_level = 0; current_level < level; ++current_level) {
        offset += CalculateLevelSize(info, current_level);
    }
    return offset;
}

[[nodiscard]] constexpr u32 AlignLayerSize(u32 size_bytes, Extent3D size, Extent3D block,
                                           u32 tile_size_y, u32 tile_width_spacing) {
    // https://github.com/Ryujinx/Ryujinx/blob/1c9aba6de1520aea5480c032e0ff5664ac1bb36f/Ryujinx.Graphics.Texture/SizeCalculator.cs#L134
    if (tile_width_spacing > 0) {
        const u32 alignment_log2 = GOB_SIZE_SHIFT + tile_width_spacing + block.height + block.depth;
        return Common::AlignUpLog2(size_bytes, alignment_log2);
    }
    const u32 aligned_height = Common::AlignUp(size.height, tile_size_y);
    while (block.height != 0 && aligned_height <= (1U << (block.height - 1)) * GOB_SIZE_Y) {
        --block.height;
    }
    while (block.depth != 0 && size.depth <= (1U << (block.depth - 1))) {
        --block.depth;
    }
    const u32 block_shift = GOB_SIZE_SHIFT + block.height + block.depth;
    const u32 num_blocks = size_bytes >> block_shift;
    if (size_bytes != num_blocks << block_shift) {
        return (num_blocks + 1) << block_shift;
    }
    return size_bytes;
}

[[nodiscard]] std::optional<SubresourceExtent> ResolveOverlapEqualAddress(const ImageInfo& new_info,
                                                                          const ImageBase& overlap,
                                                                          bool strict_size) {
    const ImageInfo& info = overlap.info;
    if (!IsBlockLinearSizeCompatible(new_info, info, 0, 0, strict_size)) {
        return std::nullopt;
    }
    if (new_info.block != info.block) {
        return std::nullopt;
    }
    const SubresourceExtent resources = new_info.resources;
    return SubresourceExtent{
        .levels = std::max(resources.levels, info.resources.levels),
        .layers = std::max(resources.layers, info.resources.layers),
    };
}

[[nodiscard]] std::optional<SubresourceExtent> ResolveOverlapRightAddress3D(
    const ImageInfo& new_info, GPUVAddr gpu_addr, const ImageBase& overlap, bool strict_size) {
    const std::vector<u32> slice_offsets = CalculateSliceOffsets(new_info);
    const u32 diff = static_cast<u32>(overlap.gpu_addr - gpu_addr);
    const auto it = std::ranges::find(slice_offsets, diff);
    if (it == slice_offsets.end()) {
        return std::nullopt;
    }
    const std::vector subresources = CalculateSliceSubresources(new_info);
    const SubresourceBase base = subresources[std::distance(slice_offsets.begin(), it)];
    const ImageInfo& info = overlap.info;
    if (!IsBlockLinearSizeCompatible(new_info, info, base.level, 0, strict_size)) {
        return std::nullopt;
    }
    const u32 mip_depth = std::max(1U, new_info.size.depth << base.level);
    if (mip_depth < info.size.depth + base.layer) {
        return std::nullopt;
    }
    if (MipBlockSize(new_info, base.level) != info.block) {
        return std::nullopt;
    }
    return SubresourceExtent{
        .levels = std::max(new_info.resources.levels, info.resources.levels + base.level),
        .layers = 1,
    };
}

[[nodiscard]] std::optional<SubresourceExtent> ResolveOverlapRightAddress2D(
    const ImageInfo& new_info, GPUVAddr gpu_addr, const ImageBase& overlap, bool strict_size) {
    const u64 layer_stride = new_info.layer_stride;
    const u64 new_size = layer_stride * new_info.resources.layers;
    const u64 diff = overlap.gpu_addr - gpu_addr;
    if (diff > new_size) {
        return std::nullopt;
    }
    const s32 base_layer = static_cast<s32>(diff / layer_stride);
    const s32 mip_offset = static_cast<s32>(diff % layer_stride);
    const std::array offsets = CalculateMipLevelOffsets(new_info);
    const auto end = offsets.begin() + new_info.resources.levels;
    const auto it = std::find(offsets.begin(), end, static_cast<u32>(mip_offset));
    if (it == end) {
        // Mipmap is not aligned to any valid size
        return std::nullopt;
    }
    const SubresourceBase base{
        .level = static_cast<s32>(std::distance(offsets.begin(), it)),
        .layer = base_layer,
    };
    const ImageInfo& info = overlap.info;
    if (!IsBlockLinearSizeCompatible(new_info, info, base.level, 0, strict_size)) {
        return std::nullopt;
    }
    if (MipBlockSize(new_info, base.level) != info.block) {
        return std::nullopt;
    }
    return SubresourceExtent{
        .levels = std::max(new_info.resources.levels, info.resources.levels + base.level),
        .layers = std::max(new_info.resources.layers, info.resources.layers + base.layer),
    };
}

[[nodiscard]] std::optional<OverlapResult> ResolveOverlapRightAddress(const ImageInfo& new_info,
                                                                      GPUVAddr gpu_addr,
                                                                      VAddr cpu_addr,
                                                                      const ImageBase& overlap,
                                                                      bool strict_size) {
    std::optional<SubresourceExtent> resources;
    if (new_info.type != ImageType::e3D) {
        resources = ResolveOverlapRightAddress2D(new_info, gpu_addr, overlap, strict_size);
    } else {
        resources = ResolveOverlapRightAddress3D(new_info, gpu_addr, overlap, strict_size);
    }
    if (!resources) {
        return std::nullopt;
    }
    return OverlapResult{
        .gpu_addr = gpu_addr,
        .cpu_addr = cpu_addr,
        .resources = *resources,
    };
}

[[nodiscard]] std::optional<OverlapResult> ResolveOverlapLeftAddress(const ImageInfo& new_info,
                                                                     GPUVAddr gpu_addr,
                                                                     VAddr cpu_addr,
                                                                     const ImageBase& overlap,
                                                                     bool strict_size) {
    const std::optional<SubresourceBase> base = overlap.TryFindBase(gpu_addr);
    if (!base) {
        return std::nullopt;
    }
    const ImageInfo& info = overlap.info;
    if (!IsBlockLinearSizeCompatible(new_info, info, base->level, 0, strict_size)) {
        return std::nullopt;
    }
    if (new_info.block != MipBlockSize(info, base->level)) {
        return std::nullopt;
    }
    const SubresourceExtent resources = new_info.resources;
    s32 layers = 1;
    if (info.type != ImageType::e3D) {
        layers = std::max(resources.layers, info.resources.layers + base->layer);
    }
    return OverlapResult{
        .gpu_addr = overlap.gpu_addr,
        .cpu_addr = overlap.cpu_addr,
        .resources =
            {
                .levels = std::max(resources.levels + base->level, info.resources.levels),
                .layers = layers,
            },
    };
}

[[nodiscard]] Extent2D PitchLinearAlignedSize(const ImageInfo& info) {
    // https://github.com/Ryujinx/Ryujinx/blob/1c9aba6de1520aea5480c032e0ff5664ac1bb36f/Ryujinx.Graphics.Texture/SizeCalculator.cs#L212
    static constexpr u32 STRIDE_ALIGNMENT = 32;
    ASSERT(info.type == ImageType::Linear);
    const Extent2D num_tiles{
        .width = Common::DivCeil(info.size.width, DefaultBlockWidth(info.format)),
        .height = Common::DivCeil(info.size.height, DefaultBlockHeight(info.format)),
    };
    const u32 width_alignment = STRIDE_ALIGNMENT / BytesPerBlock(info.format);
    return Extent2D{
        .width = Common::AlignUp(num_tiles.width, width_alignment),
        .height = num_tiles.height,
    };
}

[[nodiscard]] Extent3D BlockLinearAlignedSize(const ImageInfo& info, u32 level) {
    // https://github.com/Ryujinx/Ryujinx/blob/1c9aba6de1520aea5480c032e0ff5664ac1bb36f/Ryujinx.Graphics.Texture/SizeCalculator.cs#L176
    ASSERT(info.type != ImageType::Linear);
    const Extent3D size = AdjustMipSize(info.size, level);
    const Extent3D num_tiles{
        .width = Common::DivCeil(size.width, DefaultBlockWidth(info.format)),
        .height = Common::DivCeil(size.height, DefaultBlockHeight(info.format)),
        .depth = size.depth,
    };
    const u32 bpp_log2 = BytesPerBlockLog2(info.format);
    const u32 alignment = StrideAlignment(num_tiles, info.block, bpp_log2, info.tile_width_spacing);
    const Extent3D mip_block = AdjustMipBlockSize(num_tiles, info.block, 0);
    return Extent3D{
        .width = Common::AlignUpLog2(num_tiles.width, alignment),
        .height = Common::AlignUpLog2(num_tiles.height, GOB_SIZE_Y_SHIFT + mip_block.height),
        .depth = Common::AlignUpLog2(num_tiles.depth, GOB_SIZE_Z_SHIFT + mip_block.depth),
    };
}

[[nodiscard]] constexpr u32 NumBlocksPerLayer(const ImageInfo& info, Extent2D tile_size) noexcept {
    u32 num_blocks = 0;
    for (s32 level = 0; level < info.resources.levels; ++level) {
        const Extent3D mip_size = AdjustMipSize(info.size, level);
        num_blocks += NumBlocks(mip_size, tile_size);
    }
    return num_blocks;
}

[[nodiscard]] u32 NumSlices(const ImageInfo& info) noexcept {
    ASSERT(info.type == ImageType::e3D);
    u32 num_slices = 0;
    for (s32 level = 0; level < info.resources.levels; ++level) {
        num_slices += AdjustMipSize(info.size.depth, level);
    }
    return num_slices;
}

void SwizzlePitchLinearImage(Tegra::MemoryManager& gpu_memory, GPUVAddr gpu_addr,
                             const ImageInfo& info, const BufferImageCopy& copy,
                             std::span<const u8> memory) {
    ASSERT(copy.image_offset.z == 0);
    ASSERT(copy.image_extent.depth == 1);
    ASSERT(copy.image_subresource.base_level == 0);
    ASSERT(copy.image_subresource.base_layer == 0);
    ASSERT(copy.image_subresource.num_layers == 1);

    const u32 bytes_per_block = BytesPerBlock(info.format);
    const u32 row_length = copy.image_extent.width * bytes_per_block;
    const u32 guest_offset_x = copy.image_offset.x * bytes_per_block;

    for (u32 line = 0; line < copy.image_extent.height; ++line) {
        const u32 host_offset_y = line * info.pitch;
        const u32 guest_offset_y = (copy.image_offset.y + line) * info.pitch;
        const u32 guest_offset = guest_offset_x + guest_offset_y;
        gpu_memory.WriteBlockUnsafe(gpu_addr + guest_offset, memory.data() + host_offset_y,
                                    row_length);
    }
}

void SwizzleBlockLinearImage(Tegra::MemoryManager& gpu_memory, GPUVAddr gpu_addr,
                             const ImageInfo& info, const BufferImageCopy& copy,
                             std::span<const u8> input) {
    const Extent3D size = info.size;
    const LevelInfo level_info = MakeLevelInfo(info);
    const Extent2D tile_size = DefaultBlockSize(info.format);
    const u32 bytes_per_block = BytesPerBlock(info.format);

    const s32 level = copy.image_subresource.base_level;
    const Extent3D level_size = AdjustMipSize(size, level);
    const u32 num_blocks_per_layer = NumBlocks(level_size, tile_size);
    const u32 host_bytes_per_layer = num_blocks_per_layer * bytes_per_block;

<<<<<<< HEAD
=======
    UNIMPLEMENTED_IF(info.tile_width_spacing > 0);
>>>>>>> 38e4382f
    UNIMPLEMENTED_IF(copy.image_offset.x != 0);
    UNIMPLEMENTED_IF(copy.image_offset.y != 0);
    UNIMPLEMENTED_IF(copy.image_offset.z != 0);
    UNIMPLEMENTED_IF(copy.image_extent != level_size);

    const Extent3D num_tiles = AdjustTileSize(level_size, tile_size);
    const Extent3D block = AdjustMipBlockSize(num_tiles, level_info.block, level);

    size_t host_offset = copy.buffer_offset;

    const u32 num_levels = info.resources.levels;
    const std::array sizes = CalculateLevelSizes(level_info, num_levels);
    size_t guest_offset = CalculateLevelBytes(sizes, level);
    const size_t layer_stride =
        AlignLayerSize(CalculateLevelBytes(sizes, num_levels), size, level_info.block,
                       tile_size.height, info.tile_width_spacing);
    const size_t subresource_size = sizes[level];

    const auto dst_data = std::make_unique<u8[]>(subresource_size);
    const std::span<u8> dst(dst_data.get(), subresource_size);

    for (s32 layer = 0; layer < info.resources.layers; ++layer) {
        const std::span<const u8> src = input.subspan(host_offset);
        gpu_memory.ReadBlockUnsafe(gpu_addr + guest_offset, dst.data(), dst.size_bytes());

        SwizzleTexture(dst, src, bytes_per_block, num_tiles.width, num_tiles.height,
                       num_tiles.depth, block.height, block.depth);

        gpu_memory.WriteBlockUnsafe(gpu_addr + guest_offset, dst.data(), dst.size_bytes());

        host_offset += host_bytes_per_layer;
        guest_offset += layer_stride;
    }
    ASSERT(host_offset - copy.buffer_offset == copy.buffer_size);
}

} // Anonymous namespace

u32 CalculateGuestSizeInBytes(const ImageInfo& info) noexcept {
    if (info.type == ImageType::Buffer) {
        return info.size.width * BytesPerBlock(info.format);
    }
    if (info.type == ImageType::Linear) {
        return info.pitch * Common::DivCeil(info.size.height, DefaultBlockHeight(info.format));
    }
    if (info.resources.layers > 1) {
        ASSERT(info.layer_stride != 0);
        return info.layer_stride * info.resources.layers;
    } else {
        return CalculateLayerSize(info);
    }
}

u32 CalculateUnswizzledSizeBytes(const ImageInfo& info) noexcept {
    if (info.type == ImageType::Buffer) {
        return info.size.width * BytesPerBlock(info.format);
    }
    if (info.num_samples > 1) {
        // Multisample images can't be uploaded or downloaded to the host
        return 0;
    }
    if (info.type == ImageType::Linear) {
        return info.pitch * Common::DivCeil(info.size.height, DefaultBlockHeight(info.format));
    }
    const Extent2D tile_size = DefaultBlockSize(info.format);
    return NumBlocksPerLayer(info, tile_size) * info.resources.layers * BytesPerBlock(info.format);
}

u32 CalculateConvertedSizeBytes(const ImageInfo& info) noexcept {
    if (info.type == ImageType::Buffer) {
        return info.size.width * BytesPerBlock(info.format);
    }
    static constexpr Extent2D TILE_SIZE{1, 1};
    return NumBlocksPerLayer(info, TILE_SIZE) * info.resources.layers * CONVERTED_BYTES_PER_BLOCK;
}

u32 CalculateLayerStride(const ImageInfo& info) noexcept {
    ASSERT(info.type != ImageType::Linear);
    const u32 layer_size = CalculateLayerSize(info);
    const Extent3D size = info.size;
    const Extent3D block = info.block;
    const u32 tile_size_y = DefaultBlockHeight(info.format);
    return AlignLayerSize(layer_size, size, block, tile_size_y, info.tile_width_spacing);
}

u32 CalculateLayerSize(const ImageInfo& info) noexcept {
    ASSERT(info.type != ImageType::Linear);
    return CalculateLevelOffset(info.format, info.size, info.block, info.tile_width_spacing,
                                info.resources.levels);
}

LevelArray CalculateMipLevelOffsets(const ImageInfo& info) noexcept {
    if (info.type == ImageType::Linear) {
        return {};
    }
    ASSERT(info.resources.levels <= static_cast<s32>(MAX_MIP_LEVELS));
    const LevelInfo level_info = MakeLevelInfo(info);
    LevelArray offsets{};
    u32 offset = 0;
    for (s32 level = 0; level < info.resources.levels; ++level) {
        offsets[level] = offset;
        offset += CalculateLevelSize(level_info, level);
    }
    return offsets;
}

LevelArray CalculateMipLevelSizes(const ImageInfo& info) noexcept {
    const u32 num_levels = info.resources.levels;
    const LevelInfo level_info = MakeLevelInfo(info);
    LevelArray sizes{};
    for (u32 level = 0; level < num_levels; ++level) {
        sizes[level] = CalculateLevelSize(level_info, level);
    }
    return sizes;
}

std::vector<u32> CalculateSliceOffsets(const ImageInfo& info) {
    ASSERT(info.type == ImageType::e3D);
    std::vector<u32> offsets;
    offsets.reserve(NumSlices(info));

    const LevelInfo level_info = MakeLevelInfo(info);
    u32 mip_offset = 0;
    for (s32 level = 0; level < info.resources.levels; ++level) {
        const Extent3D tile_shift = TileShift(level_info, level);
        const Extent3D tiles = LevelTiles(level_info, level);
        const u32 gob_size_shift = tile_shift.height + GOB_SIZE_SHIFT;
        const u32 slice_size = (tiles.width * tiles.height) << gob_size_shift;
        const u32 z_mask = (1U << tile_shift.depth) - 1;
        const u32 depth = AdjustMipSize(info.size.depth, level);
        for (u32 slice = 0; slice < depth; ++slice) {
            const u32 z_low = slice & z_mask;
            const u32 z_high = slice & ~z_mask;
            offsets.push_back(mip_offset + (z_low << gob_size_shift) + (z_high * slice_size));
        }
        mip_offset += CalculateLevelSize(level_info, level);
    }
    return offsets;
}

std::vector<SubresourceBase> CalculateSliceSubresources(const ImageInfo& info) {
    ASSERT(info.type == ImageType::e3D);
    std::vector<SubresourceBase> subresources;
    subresources.reserve(NumSlices(info));
    for (s32 level = 0; level < info.resources.levels; ++level) {
        const s32 depth = AdjustMipSize(info.size.depth, level);
        for (s32 slice = 0; slice < depth; ++slice) {
            subresources.emplace_back(SubresourceBase{
                .level = level,
                .layer = slice,
            });
        }
    }
    return subresources;
}

u32 CalculateLevelStrideAlignment(const ImageInfo& info, u32 level) {
    const Extent2D tile_size = DefaultBlockSize(info.format);
    const Extent3D level_size = AdjustMipSize(info.size, level);
    const Extent3D num_tiles = AdjustTileSize(level_size, tile_size);
    const Extent3D block = AdjustMipBlockSize(num_tiles, info.block, level);
    const u32 bpp_log2 = BytesPerBlockLog2(info.format);
    return StrideAlignment(num_tiles, block, bpp_log2, info.tile_width_spacing);
}

PixelFormat PixelFormatFromTIC(const TICEntry& config) noexcept {
    return PixelFormatFromTextureInfo(config.format, config.r_type, config.g_type, config.b_type,
                                      config.a_type, config.srgb_conversion);
}

ImageViewType RenderTargetImageViewType(const ImageInfo& info) noexcept {
    switch (info.type) {
    case ImageType::e2D:
        return info.resources.layers > 1 ? ImageViewType::e2DArray : ImageViewType::e2D;
    case ImageType::e3D:
        return ImageViewType::e2DArray;
    case ImageType::Linear:
        return ImageViewType::e2D;
    default:
        UNIMPLEMENTED_MSG("Unimplemented image type={}", static_cast<int>(info.type));
        return ImageViewType{};
    }
}

std::vector<ImageCopy> MakeShrinkImageCopies(const ImageInfo& dst, const ImageInfo& src,
                                             SubresourceBase base, u32 up_scale, u32 down_shift) {
    ASSERT(dst.resources.levels >= src.resources.levels);
    ASSERT(dst.num_samples == src.num_samples);

    const bool is_dst_3d = dst.type == ImageType::e3D;
    if (is_dst_3d) {
        ASSERT(src.type == ImageType::e3D);
        ASSERT(src.resources.levels == 1);
    }
    const bool both_2d{src.type == ImageType::e2D && dst.type == ImageType::e2D};
    std::vector<ImageCopy> copies;
    copies.reserve(src.resources.levels);
    for (s32 level = 0; level < src.resources.levels; ++level) {
        ImageCopy& copy = copies.emplace_back();
        copy.src_subresource = SubresourceLayers{
            .base_level = level,
            .base_layer = 0,
            .num_layers = src.resources.layers,
        };
        copy.dst_subresource = SubresourceLayers{
            .base_level = base.level + level,
            .base_layer = is_dst_3d ? 0 : base.layer,
            .num_layers = is_dst_3d ? 1 : src.resources.layers,
        };
        copy.src_offset = Offset3D{
            .x = 0,
            .y = 0,
            .z = 0,
        };
        copy.dst_offset = Offset3D{
            .x = 0,
            .y = 0,
            .z = is_dst_3d ? base.layer : 0,
        };
        const Extent3D mip_size = AdjustMipSize(dst.size, base.level + level);
        copy.extent = AdjustSamplesSize(mip_size, dst.num_samples);
        if (is_dst_3d) {
            copy.extent.depth = src.size.depth;
        }
        copy.extent.width = std::max<u32>((copy.extent.width * up_scale) >> down_shift, 1);
        if (both_2d) {
            copy.extent.height = std::max<u32>((copy.extent.height * up_scale) >> down_shift, 1);
        }
    }
    return copies;
}

bool IsValidEntry(const Tegra::MemoryManager& gpu_memory, const TICEntry& config) {
    const GPUVAddr address = config.Address();
    if (address == 0) {
        return false;
    }
    if (address >= (1ULL << 40)) {
        return false;
    }
    if (gpu_memory.GpuToCpuAddress(address).has_value()) {
        return true;
    }
    const ImageInfo info{config};
    const size_t guest_size_bytes = CalculateGuestSizeInBytes(info);
    return gpu_memory.GpuToCpuAddress(address, guest_size_bytes).has_value();
}

std::vector<BufferImageCopy> UnswizzleImage(Tegra::MemoryManager& gpu_memory, GPUVAddr gpu_addr,
                                            const ImageInfo& info, std::span<u8> output) {
    const size_t guest_size_bytes = CalculateGuestSizeInBytes(info);
    const u32 bpp_log2 = BytesPerBlockLog2(info.format);
    const Extent3D size = info.size;

    if (info.type == ImageType::Linear) {
        gpu_memory.ReadBlockUnsafe(gpu_addr, output.data(), guest_size_bytes);

        ASSERT((info.pitch >> bpp_log2) << bpp_log2 == info.pitch);
        return {{
            .buffer_offset = 0,
            .buffer_size = guest_size_bytes,
            .buffer_row_length = info.pitch >> bpp_log2,
            .buffer_image_height = size.height,
            .image_subresource =
                {
                    .base_level = 0,
                    .base_layer = 0,
                    .num_layers = 1,
                },
            .image_offset = {0, 0, 0},
            .image_extent = size,
        }};
    }
    const auto input_data = std::make_unique<u8[]>(guest_size_bytes);
    gpu_memory.ReadBlockUnsafe(gpu_addr, input_data.get(), guest_size_bytes);
    const std::span<const u8> input(input_data.get(), guest_size_bytes);

    const LevelInfo level_info = MakeLevelInfo(info);
    const s32 num_layers = info.resources.layers;
    const s32 num_levels = info.resources.levels;
    const Extent2D tile_size = DefaultBlockSize(info.format);
    const std::array level_sizes = CalculateLevelSizes(level_info, num_levels);
    const Extent2D gob = GobSize(bpp_log2, info.block.height, info.tile_width_spacing);
    const u32 layer_size = CalculateLevelBytes(level_sizes, num_levels);
    const u32 layer_stride = AlignLayerSize(layer_size, size, level_info.block, tile_size.height,
                                            info.tile_width_spacing);
    size_t guest_offset = 0;
    u32 host_offset = 0;
    std::vector<BufferImageCopy> copies(num_levels);

    for (s32 level = 0; level < num_levels; ++level) {
        const Extent3D level_size = AdjustMipSize(size, level);
        const u32 num_blocks_per_layer = NumBlocks(level_size, tile_size);
        const u32 host_bytes_per_layer = num_blocks_per_layer << bpp_log2;
        copies[level] = BufferImageCopy{
            .buffer_offset = host_offset,
            .buffer_size = static_cast<size_t>(host_bytes_per_layer) * num_layers,
            .buffer_row_length = Common::AlignUp(level_size.width, tile_size.width),
            .buffer_image_height = Common::AlignUp(level_size.height, tile_size.height),
            .image_subresource =
                {
                    .base_level = level,
                    .base_layer = 0,
                    .num_layers = info.resources.layers,
                },
            .image_offset = {0, 0, 0},
            .image_extent = level_size,
        };
        const Extent3D num_tiles = AdjustTileSize(level_size, tile_size);
        const Extent3D block = AdjustMipBlockSize(num_tiles, level_info.block, level);
        const u32 stride_alignment = StrideAlignment(num_tiles, info.block, gob, bpp_log2);
        size_t guest_layer_offset = 0;

        for (s32 layer = 0; layer < info.resources.layers; ++layer) {
            const std::span<u8> dst = output.subspan(host_offset);
            const std::span<const u8> src = input.subspan(guest_offset + guest_layer_offset);
            UnswizzleTexture(dst, src, 1U << bpp_log2, num_tiles.width, num_tiles.height,
                             num_tiles.depth, block.height, block.depth, stride_alignment);
            guest_layer_offset += layer_stride;
            host_offset += host_bytes_per_layer;
        }
        guest_offset += level_sizes[level];
    }
    return copies;
}

BufferCopy UploadBufferCopy(Tegra::MemoryManager& gpu_memory, GPUVAddr gpu_addr,
                            const ImageBase& image, std::span<u8> output) {
    gpu_memory.ReadBlockUnsafe(gpu_addr, output.data(), image.guest_size_bytes);
    return BufferCopy{
        .src_offset = 0,
        .dst_offset = 0,
        .size = image.guest_size_bytes,
    };
}

void ConvertImage(std::span<const u8> input, const ImageInfo& info, std::span<u8> output,
                  std::span<BufferImageCopy> copies) {
    u32 output_offset = 0;

    const Extent2D tile_size = DefaultBlockSize(info.format);
    for (BufferImageCopy& copy : copies) {
        const u32 level = copy.image_subresource.base_level;
        const Extent3D mip_size = AdjustMipSize(info.size, level);
        ASSERT(copy.image_offset == Offset3D{});
        ASSERT(copy.image_subresource.base_layer == 0);
        ASSERT(copy.image_extent == mip_size);
        ASSERT(copy.buffer_row_length == Common::AlignUp(mip_size.width, tile_size.width));
        ASSERT(copy.buffer_image_height == Common::AlignUp(mip_size.height, tile_size.height));
        if (IsPixelFormatASTC(info.format)) {
            ASSERT(copy.image_extent.depth == 1);
            Tegra::Texture::ASTC::Decompress(input.subspan(copy.buffer_offset),
                                             copy.image_extent.width, copy.image_extent.height,
                                             copy.image_subresource.num_layers, tile_size.width,
                                             tile_size.height, output.subspan(output_offset));
        } else {
            DecompressBC4(input.subspan(copy.buffer_offset), copy.image_extent,
                          output.subspan(output_offset));
        }
        copy.buffer_offset = output_offset;
        copy.buffer_row_length = mip_size.width;
        copy.buffer_image_height = mip_size.height;

        output_offset += copy.image_extent.width * copy.image_extent.height *
                         copy.image_subresource.num_layers * CONVERTED_BYTES_PER_BLOCK;
    }
}

std::vector<BufferImageCopy> FullDownloadCopies(const ImageInfo& info) {
    const Extent3D size = info.size;
    const u32 bytes_per_block = BytesPerBlock(info.format);
    if (info.type == ImageType::Linear) {
        ASSERT(info.pitch % bytes_per_block == 0);
        return {{
            .buffer_offset = 0,
            .buffer_size = static_cast<size_t>(info.pitch) * size.height,
            .buffer_row_length = info.pitch / bytes_per_block,
            .buffer_image_height = size.height,
            .image_subresource =
                {
                    .base_level = 0,
                    .base_layer = 0,
                    .num_layers = 1,
                },
            .image_offset = {0, 0, 0},
            .image_extent = size,
        }};
    }
    UNIMPLEMENTED_IF(info.tile_width_spacing > 0);

    const s32 num_layers = info.resources.layers;
    const s32 num_levels = info.resources.levels;
    const Extent2D tile_size = DefaultBlockSize(info.format);

    u32 host_offset = 0;

    std::vector<BufferImageCopy> copies(num_levels);
    for (s32 level = 0; level < num_levels; ++level) {
        const Extent3D level_size = AdjustMipSize(size, level);
        const u32 num_blocks_per_layer = NumBlocks(level_size, tile_size);
        const u32 host_bytes_per_level = num_blocks_per_layer * bytes_per_block * num_layers;
        copies[level] = BufferImageCopy{
            .buffer_offset = host_offset,
            .buffer_size = host_bytes_per_level,
            .buffer_row_length = level_size.width,
            .buffer_image_height = level_size.height,
            .image_subresource =
                {
                    .base_level = level,
                    .base_layer = 0,
                    .num_layers = info.resources.layers,
                },
            .image_offset = {0, 0, 0},
            .image_extent = level_size,
        };
        host_offset += host_bytes_per_level;
    }
    return copies;
}

Extent3D MipSize(Extent3D size, u32 level) {
    return AdjustMipSize(size, level);
}

Extent3D MipBlockSize(const ImageInfo& info, u32 level) {
    const LevelInfo level_info = MakeLevelInfo(info);
    const Extent2D tile_size = DefaultBlockSize(info.format);
    const Extent3D level_size = AdjustMipSize(info.size, level);
    const Extent3D num_tiles = AdjustTileSize(level_size, tile_size);
    return AdjustMipBlockSize(num_tiles, level_info.block, level);
}

std::vector<SwizzleParameters> FullUploadSwizzles(const ImageInfo& info) {
    const Extent2D tile_size = DefaultBlockSize(info.format);
    if (info.type == ImageType::Linear) {
        return std::vector{SwizzleParameters{
            .num_tiles = AdjustTileSize(info.size, tile_size),
            .block = {},
            .buffer_offset = 0,
            .level = 0,
        }};
    }
    const LevelInfo level_info = MakeLevelInfo(info);
    const Extent3D size = info.size;
    const s32 num_levels = info.resources.levels;

    u32 guest_offset = 0;
    std::vector<SwizzleParameters> params(num_levels);
    for (s32 level = 0; level < num_levels; ++level) {
        const Extent3D level_size = AdjustMipSize(size, level);
        const Extent3D num_tiles = AdjustTileSize(level_size, tile_size);
        const Extent3D block = AdjustMipBlockSize(num_tiles, level_info.block, level);
        params[level] = SwizzleParameters{
            .num_tiles = num_tiles,
            .block = block,
            .buffer_offset = guest_offset,
            .level = level,
        };
        guest_offset += CalculateLevelSize(level_info, level);
    }
    return params;
}

void SwizzleImage(Tegra::MemoryManager& gpu_memory, GPUVAddr gpu_addr, const ImageInfo& info,
                  std::span<const BufferImageCopy> copies, std::span<const u8> memory) {
    const bool is_pitch_linear = info.type == ImageType::Linear;
    for (const BufferImageCopy& copy : copies) {
        if (is_pitch_linear) {
            SwizzlePitchLinearImage(gpu_memory, gpu_addr, info, copy, memory);
        } else {
            SwizzleBlockLinearImage(gpu_memory, gpu_addr, info, copy, memory);
        }
    }
}

bool IsBlockLinearSizeCompatible(const ImageInfo& lhs, const ImageInfo& rhs, u32 lhs_level,
                                 u32 rhs_level, bool strict_size) noexcept {
    ASSERT(lhs.type != ImageType::Linear);
    ASSERT(rhs.type != ImageType::Linear);
    if (strict_size) {
        const Extent3D lhs_size = AdjustMipSize(lhs.size, lhs_level);
        const Extent3D rhs_size = AdjustMipSize(rhs.size, rhs_level);
        return lhs_size.width == rhs_size.width && lhs_size.height == rhs_size.height;
    } else {
        const Extent3D lhs_size = BlockLinearAlignedSize(lhs, lhs_level);
        const Extent3D rhs_size = BlockLinearAlignedSize(rhs, rhs_level);
        return lhs_size.width == rhs_size.width && lhs_size.height == rhs_size.height;
    }
}

bool IsPitchLinearSameSize(const ImageInfo& lhs, const ImageInfo& rhs, bool strict_size) noexcept {
    ASSERT(lhs.type == ImageType::Linear);
    ASSERT(rhs.type == ImageType::Linear);
    if (strict_size) {
        return lhs.size.width == rhs.size.width && lhs.size.height == rhs.size.height;
    } else {
        const Extent2D lhs_size = PitchLinearAlignedSize(lhs);
        const Extent2D rhs_size = PitchLinearAlignedSize(rhs);
        return lhs_size == rhs_size;
    }
}

std::optional<OverlapResult> ResolveOverlap(const ImageInfo& new_info, GPUVAddr gpu_addr,
                                            VAddr cpu_addr, const ImageBase& overlap,
                                            bool strict_size, bool broken_views, bool native_bgr) {
    ASSERT(new_info.type != ImageType::Linear);
    ASSERT(overlap.info.type != ImageType::Linear);
    if (!IsLayerStrideCompatible(new_info, overlap.info)) {
        return std::nullopt;
    }
    if (!IsViewCompatible(overlap.info.format, new_info.format, broken_views, native_bgr)) {
        return std::nullopt;
    }
    if (gpu_addr == overlap.gpu_addr) {
        const std::optional solution = ResolveOverlapEqualAddress(new_info, overlap, strict_size);
        if (!solution) {
            return std::nullopt;
        }
        return OverlapResult{
            .gpu_addr = gpu_addr,
            .cpu_addr = cpu_addr,
            .resources = *solution,
        };
    }
    if (overlap.gpu_addr > gpu_addr) {
        return ResolveOverlapRightAddress(new_info, gpu_addr, cpu_addr, overlap, strict_size);
    }
    // if overlap.gpu_addr < gpu_addr
    return ResolveOverlapLeftAddress(new_info, gpu_addr, cpu_addr, overlap, strict_size);
}

bool IsLayerStrideCompatible(const ImageInfo& lhs, const ImageInfo& rhs) {
    // If either of the layer strides is zero, we can assume they are compatible
    // These images generally come from rendertargets
    if (lhs.layer_stride == 0) {
        return true;
    }
    if (rhs.layer_stride == 0) {
        return true;
    }
    // It's definitely compatible if the layer stride matches
    if (lhs.layer_stride == rhs.layer_stride) {
        return true;
    }
    // Although we also have to compare for cases where it can be unaligned
    // This can happen if the image doesn't have layers, so the stride is not aligned
    if (lhs.maybe_unaligned_layer_stride == rhs.maybe_unaligned_layer_stride) {
        return true;
    }
    return false;
}

std::optional<SubresourceBase> FindSubresource(const ImageInfo& candidate, const ImageBase& image,
                                               GPUVAddr candidate_addr, RelaxedOptions options,
                                               bool broken_views, bool native_bgr) {
    const std::optional<SubresourceBase> base = image.TryFindBase(candidate_addr);
    if (!base) {
        return std::nullopt;
    }
    const ImageInfo& existing = image.info;
    if (True(options & RelaxedOptions::Format)) {
        // Format checking is relaxed, but we still have to check for matching bytes per block.
        // This avoids creating a view for blits on UE4 titles where formats with different bytes
        // per block are aliased.
        if (BytesPerBlock(existing.format) != BytesPerBlock(candidate.format)) {
            return std::nullopt;
        }
    } else {
        // Format comaptibility is not relaxed, ensure we are creating a view on a compatible format
        if (!IsViewCompatible(existing.format, candidate.format, broken_views, native_bgr)) {
            return std::nullopt;
        }
    }
    if (!IsLayerStrideCompatible(existing, candidate)) {
        return std::nullopt;
    }
    if (existing.type != candidate.type) {
        return std::nullopt;
    }
    if (False(options & RelaxedOptions::Samples)) {
        if (existing.num_samples != candidate.num_samples) {
            return std::nullopt;
        }
    }
    if (existing.resources.levels < candidate.resources.levels + base->level) {
        return std::nullopt;
    }
    if (existing.type == ImageType::e3D) {
        const u32 mip_depth = std::max(1U, existing.size.depth << base->level);
        if (mip_depth < candidate.size.depth + base->layer) {
            return std::nullopt;
        }
    } else {
        if (existing.resources.layers < candidate.resources.layers + base->layer) {
            return std::nullopt;
        }
    }
    const bool strict_size = False(options & RelaxedOptions::Size);
    if (!IsBlockLinearSizeCompatible(existing, candidate, base->level, 0, strict_size)) {
        return std::nullopt;
    }
    // TODO: compare block sizes
    return base;
}

bool IsSubresource(const ImageInfo& candidate, const ImageBase& image, GPUVAddr candidate_addr,
                   RelaxedOptions options, bool broken_views, bool native_bgr) {
    return FindSubresource(candidate, image, candidate_addr, options, broken_views, native_bgr)
        .has_value();
}

void DeduceBlitImages(ImageInfo& dst_info, ImageInfo& src_info, const ImageBase* dst,
                      const ImageBase* src) {
    const auto original_dst_format = dst_info.format;
    if (src && GetFormatType(src->info.format) != SurfaceType::ColorTexture) {
        src_info.format = src->info.format;
    }
    if (dst && GetFormatType(dst->info.format) != SurfaceType::ColorTexture) {
        dst_info.format = dst->info.format;
    }
    if (src && GetFormatType(src->info.format) != SurfaceType::ColorTexture) {
        dst_info.format = src->info.format;
    }
    if (dst && GetFormatType(dst->info.format) != SurfaceType::ColorTexture) {
        if (src) {
            if (GetFormatType(src->info.format) == SurfaceType::ColorTexture) {
                dst_info.format = original_dst_format;
            }
        } else {
            src_info.format = dst->info.format;
        }
    }
}

u32 MapSizeBytes(const ImageBase& image) {
    if (True(image.flags & ImageFlagBits::AcceleratedUpload)) {
        return image.guest_size_bytes;
    } else if (True(image.flags & ImageFlagBits::Converted)) {
        return image.converted_size_bytes;
    } else {
        return image.unswizzled_size_bytes;
    }
}

static_assert(CalculateLevelSize(LevelInfo{{1920, 1080, 1}, {0, 2, 0}, {1, 1}, 2, 0}, 0) ==
              0x7f8000);
static_assert(CalculateLevelSize(LevelInfo{{32, 32, 1}, {0, 0, 4}, {1, 1}, 4, 0}, 0) == 0x4000);

static_assert(CalculateLevelOffset(PixelFormat::R8_SINT, {1920, 1080, 1}, {0, 2, 0}, 0, 7) ==
              0x2afc00);
static_assert(CalculateLevelOffset(PixelFormat::ASTC_2D_12X12_UNORM, {8192, 4096, 1}, {0, 2, 0}, 0,
                                   12) == 0x50d200);

static_assert(CalculateLevelOffset(PixelFormat::A8B8G8R8_UNORM, {1024, 1024, 1}, {0, 4, 0}, 0, 0) ==
              0);
static_assert(CalculateLevelOffset(PixelFormat::A8B8G8R8_UNORM, {1024, 1024, 1}, {0, 4, 0}, 0, 1) ==
              0x400000);
static_assert(CalculateLevelOffset(PixelFormat::A8B8G8R8_UNORM, {1024, 1024, 1}, {0, 4, 0}, 0, 2) ==
              0x500000);
static_assert(CalculateLevelOffset(PixelFormat::A8B8G8R8_UNORM, {1024, 1024, 1}, {0, 4, 0}, 0, 3) ==
              0x540000);
static_assert(CalculateLevelOffset(PixelFormat::A8B8G8R8_UNORM, {1024, 1024, 1}, {0, 4, 0}, 0, 4) ==
              0x550000);
static_assert(CalculateLevelOffset(PixelFormat::A8B8G8R8_UNORM, {1024, 1024, 1}, {0, 4, 0}, 0, 5) ==
              0x554000);
static_assert(CalculateLevelOffset(PixelFormat::A8B8G8R8_UNORM, {1024, 1024, 1}, {0, 4, 0}, 0, 6) ==
              0x555000);
static_assert(CalculateLevelOffset(PixelFormat::A8B8G8R8_UNORM, {1024, 1024, 1}, {0, 4, 0}, 0, 7) ==
              0x555400);
static_assert(CalculateLevelOffset(PixelFormat::A8B8G8R8_UNORM, {1024, 1024, 1}, {0, 4, 0}, 0, 8) ==
              0x555600);
static_assert(CalculateLevelOffset(PixelFormat::A8B8G8R8_UNORM, {1024, 1024, 1}, {0, 4, 0}, 0, 9) ==
              0x555800);

constexpr u32 ValidateLayerSize(PixelFormat format, u32 width, u32 height, u32 block_height,
                                u32 tile_width_spacing, u32 level) {
    const Extent3D size{width, height, 1};
    const Extent3D block{0, block_height, 0};
    const u32 offset = CalculateLevelOffset(format, size, block, tile_width_spacing, level);
    return AlignLayerSize(offset, size, block, DefaultBlockHeight(format), tile_width_spacing);
}

static_assert(ValidateLayerSize(PixelFormat::ASTC_2D_12X12_UNORM, 8192, 4096, 2, 0, 12) ==
              0x50d800);
static_assert(ValidateLayerSize(PixelFormat::A8B8G8R8_UNORM, 1024, 1024, 2, 0, 10) == 0x556000);
static_assert(ValidateLayerSize(PixelFormat::BC3_UNORM, 128, 128, 2, 0, 8) == 0x6000);

static_assert(ValidateLayerSize(PixelFormat::A8B8G8R8_UNORM, 518, 572, 4, 3, 1) == 0x190000,
              "Tile width spacing is not working");
static_assert(ValidateLayerSize(PixelFormat::BC5_UNORM, 1024, 1024, 3, 4, 11) == 0x160000,
              "Compressed tile width spacing is not working");

} // namespace VideoCommon<|MERGE_RESOLUTION|>--- conflicted
+++ resolved
@@ -516,10 +516,6 @@
     const u32 num_blocks_per_layer = NumBlocks(level_size, tile_size);
     const u32 host_bytes_per_layer = num_blocks_per_layer * bytes_per_block;
 
-<<<<<<< HEAD
-=======
-    UNIMPLEMENTED_IF(info.tile_width_spacing > 0);
->>>>>>> 38e4382f
     UNIMPLEMENTED_IF(copy.image_offset.x != 0);
     UNIMPLEMENTED_IF(copy.image_offset.y != 0);
     UNIMPLEMENTED_IF(copy.image_offset.z != 0);
