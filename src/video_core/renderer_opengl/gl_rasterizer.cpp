// SPDX-FileCopyrightText: 2015 Citra Emulator Project
// SPDX-License-Identifier: GPL-2.0-or-later

#include <algorithm>
#include <array>
#include <bitset>
#include <memory>
#include <string_view>
#include <utility>

#include <glad/glad.h>

#include "common/assert.h"
#include "common/logging/log.h"
#include "common/math_util.h"
#include "common/microprofile.h"
#include "common/scope_exit.h"
#include "common/settings.h"
#include "video_core/control/channel_state.h"
#include "video_core/engines/kepler_compute.h"
#include "video_core/engines/maxwell_3d.h"
#include "video_core/memory_manager.h"
#include "video_core/renderer_opengl/gl_device.h"
#include "video_core/renderer_opengl/gl_query_cache.h"
#include "video_core/renderer_opengl/gl_rasterizer.h"
#include "video_core/renderer_opengl/gl_shader_cache.h"
#include "video_core/renderer_opengl/gl_texture_cache.h"
#include "video_core/renderer_opengl/maxwell_to_gl.h"
#include "video_core/renderer_opengl/renderer_opengl.h"
#include "video_core/shader_cache.h"
#include "video_core/texture_cache/texture_cache_base.h"

namespace OpenGL {

using Maxwell = Tegra::Engines::Maxwell3D::Regs;
using GLvec4 = std::array<GLfloat, 4>;

using VideoCore::Surface::PixelFormat;
using VideoCore::Surface::SurfaceTarget;
using VideoCore::Surface::SurfaceType;

MICROPROFILE_DEFINE(OpenGL_Drawing, "OpenGL", "Drawing", MP_RGB(128, 128, 192));
MICROPROFILE_DEFINE(OpenGL_Clears, "OpenGL", "Clears", MP_RGB(128, 128, 192));
MICROPROFILE_DEFINE(OpenGL_Blits, "OpenGL", "Blits", MP_RGB(128, 128, 192));
MICROPROFILE_DEFINE(OpenGL_CacheManagement, "OpenGL", "Cache Management", MP_RGB(100, 255, 100));

namespace {
constexpr size_t NUM_SUPPORTED_VERTEX_ATTRIBUTES = 16;

void oglEnable(GLenum cap, bool state) {
    (state ? glEnable : glDisable)(cap);
}
} // Anonymous namespace

RasterizerOpenGL::RasterizerOpenGL(Core::Frontend::EmuWindow& emu_window_, Tegra::GPU& gpu_,
                                   Core::Memory::Memory& cpu_memory_, const Device& device_,
                                   ScreenInfo& screen_info_, ProgramManager& program_manager_,
                                   StateTracker& state_tracker_)
    : RasterizerAccelerated(cpu_memory_), gpu(gpu_), device(device_), screen_info(screen_info_),
      program_manager(program_manager_), state_tracker(state_tracker_),
      texture_cache_runtime(device, program_manager, state_tracker),
      texture_cache(texture_cache_runtime, *this), buffer_cache_runtime(device),
      buffer_cache(*this, cpu_memory_, buffer_cache_runtime),
      shader_cache(*this, emu_window_, device, texture_cache, buffer_cache, program_manager,
                   state_tracker, gpu.ShaderNotify()),
      query_cache(*this), accelerate_dma(buffer_cache),
      fence_manager(*this, gpu, texture_cache, buffer_cache, query_cache) {}

RasterizerOpenGL::~RasterizerOpenGL() = default;

void RasterizerOpenGL::SyncVertexFormats() {
    auto& flags = maxwell3d->dirty.flags;
    if (!flags[Dirty::VertexFormats]) {
        return;
    }
    flags[Dirty::VertexFormats] = false;

    // Use the vertex array as-is, assumes that the data is formatted correctly for OpenGL. Enables
    // the first 16 vertex attributes always, as we don't know which ones are actually used until
    // shader time. Note, Tegra technically supports 32, but we're capping this to 16 for now to
    // avoid OpenGL errors.
    // TODO(Subv): Analyze the shader to identify which attributes are actually used and don't
    // assume every shader uses them all.
    for (std::size_t index = 0; index < NUM_SUPPORTED_VERTEX_ATTRIBUTES; ++index) {
        if (!flags[Dirty::VertexFormat0 + index]) {
            continue;
        }
        flags[Dirty::VertexFormat0 + index] = false;

        const auto& attrib = maxwell3d->regs.vertex_attrib_format[index];
        const auto gl_index = static_cast<GLuint>(index);

        // Disable constant attributes.
        if (attrib.constant) {
            glDisableVertexAttribArray(gl_index);
            continue;
        }
        glEnableVertexAttribArray(gl_index);

        if (attrib.type == Maxwell::VertexAttribute::Type::SInt ||
            attrib.type == Maxwell::VertexAttribute::Type::UInt) {
            glVertexAttribIFormat(gl_index, attrib.ComponentCount(),
                                  MaxwellToGL::VertexFormat(attrib), attrib.offset);
        } else {
            glVertexAttribFormat(gl_index, attrib.ComponentCount(),
                                 MaxwellToGL::VertexFormat(attrib),
                                 attrib.IsNormalized() ? GL_TRUE : GL_FALSE, attrib.offset);
        }
        glVertexAttribBinding(gl_index, attrib.buffer);
    }
}

void RasterizerOpenGL::SyncVertexInstances() {
    auto& flags = maxwell3d->dirty.flags;
    if (!flags[Dirty::VertexInstances]) {
        return;
    }
    flags[Dirty::VertexInstances] = false;

    const auto& regs = maxwell3d->regs;
    for (std::size_t index = 0; index < NUM_SUPPORTED_VERTEX_ATTRIBUTES; ++index) {
        if (!flags[Dirty::VertexInstance0 + index]) {
            continue;
        }
        flags[Dirty::VertexInstance0 + index] = false;

        const auto gl_index = static_cast<GLuint>(index);
        const bool instancing_enabled = regs.vertex_stream_instances.IsInstancingEnabled(gl_index);
        const GLuint divisor = instancing_enabled ? regs.vertex_streams[index].frequency : 0;
        glVertexBindingDivisor(gl_index, divisor);
    }
}

void RasterizerOpenGL::LoadDiskResources(u64 title_id, std::stop_token stop_loading,
                                         const VideoCore::DiskResourceLoadCallback& callback) {
    shader_cache.LoadDiskResources(title_id, stop_loading, callback);
}

void RasterizerOpenGL::Clear() {
    MICROPROFILE_SCOPE(OpenGL_Clears);
    if (!maxwell3d->ShouldExecute()) {
        return;
    }

    const auto& regs = maxwell3d->regs;
    bool use_color{};
    bool use_depth{};
    bool use_stencil{};

    if (regs.clear_surface.R || regs.clear_surface.G || regs.clear_surface.B ||
        regs.clear_surface.A) {
        use_color = true;

        const GLuint index = regs.clear_surface.RT;
        state_tracker.NotifyColorMask(index);
        glColorMaski(index, regs.clear_surface.R != 0, regs.clear_surface.G != 0,
                     regs.clear_surface.B != 0, regs.clear_surface.A != 0);

        // TODO(Rodrigo): Determine if clamping is used on clears
        SyncFragmentColorClampState();
        SyncFramebufferSRGB();
    }
    if (regs.clear_surface.Z) {
        ASSERT_MSG(regs.zeta_enable != 0, "Tried to clear Z but buffer is not enabled!");
        use_depth = true;

        state_tracker.NotifyDepthMask();
        glDepthMask(GL_TRUE);
    }
    if (regs.clear_surface.S) {
        ASSERT_MSG(regs.zeta_enable, "Tried to clear stencil but buffer is not enabled!");
        use_stencil = true;
    }

    if (!use_color && !use_depth && !use_stencil) {
        // No color surface nor depth/stencil surface are enabled
        return;
    }

    SyncRasterizeEnable();
    SyncStencilTestState();

    std::scoped_lock lock{texture_cache.mutex};
    texture_cache.UpdateRenderTargets(true);
    state_tracker.BindFramebuffer(texture_cache.GetFramebuffer()->Handle());
    SyncViewport();
    if (regs.clear_control.use_scissor) {
        SyncScissorTest();
    } else {
        state_tracker.NotifyScissor0();
        glDisablei(GL_SCISSOR_TEST, 0);
    }
    UNIMPLEMENTED_IF(regs.clear_control.use_viewport_clip0);

    if (use_color) {
        glClearBufferfv(GL_COLOR, regs.clear_surface.RT, regs.clear_color.data());
    }
    if (use_depth && use_stencil) {
        glClearBufferfi(GL_DEPTH_STENCIL, 0, regs.clear_depth, regs.clear_stencil);
    } else if (use_depth) {
        glClearBufferfv(GL_DEPTH, 0, &regs.clear_depth);
    } else if (use_stencil) {
        glClearBufferiv(GL_STENCIL, 0, &regs.clear_stencil);
    }
    ++num_queued_commands;
}

void RasterizerOpenGL::Draw(bool is_indexed) {
    MICROPROFILE_SCOPE(OpenGL_Drawing);

    SCOPE_EXIT({ gpu.TickWork(); });
    query_cache.UpdateCounters();

    GraphicsPipeline* const pipeline{shader_cache.CurrentGraphicsPipeline()};
    if (!pipeline) {
        return;
    }

    gpu.TickWork();

    std::scoped_lock lock{buffer_cache.mutex, texture_cache.mutex};
    pipeline->SetEngine(maxwell3d, gpu_memory);
    pipeline->Configure(is_indexed);

    SyncState();

    const GLenum primitive_mode = MaxwellToGL::PrimitiveTopology(maxwell3d->regs.draw.topology);
    BeginTransformFeedback(pipeline, primitive_mode);

<<<<<<< HEAD
    const GLuint base_instance = static_cast<GLuint>(maxwell3d->regs.vb_base_instance);
    const GLsizei num_instances = maxwell3d->draw_state.instance_count;
=======
    const GLuint base_instance = static_cast<GLuint>(maxwell3d->regs.global_base_instance_index);
    const GLsizei num_instances =
        static_cast<GLsizei>(is_instanced ? maxwell3d->mme_draw.instance_count : 1);
>>>>>>> 55e6d0da
    if (is_indexed) {
        const GLint base_vertex = static_cast<GLint>(maxwell3d->regs.global_base_vertex_index);
        const GLsizei num_vertices = static_cast<GLsizei>(maxwell3d->regs.index_buffer.count);
        const GLvoid* const offset = buffer_cache_runtime.IndexOffset();
        const GLenum format = MaxwellToGL::IndexFormat(maxwell3d->regs.index_buffer.format);
        if (num_instances == 1 && base_instance == 0 && base_vertex == 0) {
            glDrawElements(primitive_mode, num_vertices, format, offset);
        } else if (num_instances == 1 && base_instance == 0) {
            glDrawElementsBaseVertex(primitive_mode, num_vertices, format, offset, base_vertex);
        } else if (base_vertex == 0 && base_instance == 0) {
            glDrawElementsInstanced(primitive_mode, num_vertices, format, offset, num_instances);
        } else if (base_vertex == 0) {
            glDrawElementsInstancedBaseInstance(primitive_mode, num_vertices, format, offset,
                                                num_instances, base_instance);
        } else if (base_instance == 0) {
            glDrawElementsInstancedBaseVertex(primitive_mode, num_vertices, format, offset,
                                              num_instances, base_vertex);
        } else {
            glDrawElementsInstancedBaseVertexBaseInstance(primitive_mode, num_vertices, format,
                                                          offset, num_instances, base_vertex,
                                                          base_instance);
        }
    } else {
        const GLint base_vertex = static_cast<GLint>(maxwell3d->regs.vertex_buffer.first);
        const GLsizei num_vertices = static_cast<GLsizei>(maxwell3d->regs.vertex_buffer.count);
        if (num_instances == 1 && base_instance == 0) {
            glDrawArrays(primitive_mode, base_vertex, num_vertices);
        } else if (base_instance == 0) {
            glDrawArraysInstanced(primitive_mode, base_vertex, num_vertices, num_instances);
        } else {
            glDrawArraysInstancedBaseInstance(primitive_mode, base_vertex, num_vertices,
                                              num_instances, base_instance);
        }
    }
    EndTransformFeedback();

    ++num_queued_commands;
    has_written_global_memory |= pipeline->WritesGlobalMemory();
}

void RasterizerOpenGL::DispatchCompute() {
    ComputePipeline* const pipeline{shader_cache.CurrentComputePipeline()};
    if (!pipeline) {
        return;
    }
    pipeline->SetEngine(kepler_compute, gpu_memory);
    pipeline->Configure();
    const auto& qmd{kepler_compute->launch_description};
    glDispatchCompute(qmd.grid_dim_x, qmd.grid_dim_y, qmd.grid_dim_z);
    ++num_queued_commands;
    has_written_global_memory |= pipeline->WritesGlobalMemory();
}

void RasterizerOpenGL::ResetCounter(VideoCore::QueryType type) {
    query_cache.ResetCounter(type);
}

void RasterizerOpenGL::Query(GPUVAddr gpu_addr, VideoCore::QueryType type,
                             std::optional<u64> timestamp) {
    query_cache.Query(gpu_addr, type, timestamp);
}

void RasterizerOpenGL::BindGraphicsUniformBuffer(size_t stage, u32 index, GPUVAddr gpu_addr,
                                                 u32 size) {
    std::scoped_lock lock{buffer_cache.mutex};
    buffer_cache.BindGraphicsUniformBuffer(stage, index, gpu_addr, size);
}

void RasterizerOpenGL::DisableGraphicsUniformBuffer(size_t stage, u32 index) {
    buffer_cache.DisableGraphicsUniformBuffer(stage, index);
}

void RasterizerOpenGL::FlushAll() {}

void RasterizerOpenGL::FlushRegion(VAddr addr, u64 size) {
    MICROPROFILE_SCOPE(OpenGL_CacheManagement);
    if (addr == 0 || size == 0) {
        return;
    }
    {
        std::scoped_lock lock{texture_cache.mutex};
        texture_cache.DownloadMemory(addr, size);
    }
    {
        std::scoped_lock lock{buffer_cache.mutex};
        buffer_cache.DownloadMemory(addr, size);
    }
    query_cache.FlushRegion(addr, size);
}

bool RasterizerOpenGL::MustFlushRegion(VAddr addr, u64 size) {
    std::scoped_lock lock{buffer_cache.mutex, texture_cache.mutex};
    if (!Settings::IsGPULevelHigh()) {
        return buffer_cache.IsRegionGpuModified(addr, size);
    }
    return texture_cache.IsRegionGpuModified(addr, size) ||
           buffer_cache.IsRegionGpuModified(addr, size);
}

void RasterizerOpenGL::InvalidateRegion(VAddr addr, u64 size) {
    MICROPROFILE_SCOPE(OpenGL_CacheManagement);
    if (addr == 0 || size == 0) {
        return;
    }
    {
        std::scoped_lock lock{texture_cache.mutex};
        texture_cache.WriteMemory(addr, size);
    }
    {
        std::scoped_lock lock{buffer_cache.mutex};
        buffer_cache.WriteMemory(addr, size);
    }
    shader_cache.InvalidateRegion(addr, size);
    query_cache.InvalidateRegion(addr, size);
}

void RasterizerOpenGL::OnCPUWrite(VAddr addr, u64 size) {
    MICROPROFILE_SCOPE(OpenGL_CacheManagement);
    if (addr == 0 || size == 0) {
        return;
    }
    shader_cache.OnCPUWrite(addr, size);
    {
        std::scoped_lock lock{texture_cache.mutex};
        texture_cache.WriteMemory(addr, size);
    }
    {
        std::scoped_lock lock{buffer_cache.mutex};
        buffer_cache.CachedWriteMemory(addr, size);
    }
}

void RasterizerOpenGL::InvalidateGPUCache() {
    MICROPROFILE_SCOPE(OpenGL_CacheManagement);
    shader_cache.SyncGuestHost();
    {
        std::scoped_lock lock{buffer_cache.mutex};
        buffer_cache.FlushCachedWrites();
    }
}

void RasterizerOpenGL::UnmapMemory(VAddr addr, u64 size) {
    {
        std::scoped_lock lock{texture_cache.mutex};
        texture_cache.UnmapMemory(addr, size);
    }
    {
        std::scoped_lock lock{buffer_cache.mutex};
        buffer_cache.WriteMemory(addr, size);
    }
    shader_cache.OnCPUWrite(addr, size);
}

void RasterizerOpenGL::ModifyGPUMemory(size_t as_id, GPUVAddr addr, u64 size) {
    {
        std::scoped_lock lock{texture_cache.mutex};
        texture_cache.UnmapGPUMemory(as_id, addr, size);
    }
}

void RasterizerOpenGL::SignalFence(std::function<void()>&& func) {
    fence_manager.SignalFence(std::move(func));
}

void RasterizerOpenGL::SyncOperation(std::function<void()>&& func) {
    fence_manager.SyncOperation(std::move(func));
}

void RasterizerOpenGL::SignalSyncPoint(u32 value) {
    fence_manager.SignalSyncPoint(value);
}

void RasterizerOpenGL::SignalReference() {
    fence_manager.SignalOrdering();
}

void RasterizerOpenGL::ReleaseFences() {
    fence_manager.WaitPendingFences();
}

void RasterizerOpenGL::FlushAndInvalidateRegion(VAddr addr, u64 size) {
    if (Settings::IsGPULevelExtreme()) {
        FlushRegion(addr, size);
    }
    InvalidateRegion(addr, size);
}

void RasterizerOpenGL::WaitForIdle() {
    glMemoryBarrier(GL_ALL_BARRIER_BITS);
    SignalReference();
}

void RasterizerOpenGL::FragmentBarrier() {
    glTextureBarrier();
    glMemoryBarrier(GL_FRAMEBUFFER_BARRIER_BIT | GL_TEXTURE_FETCH_BARRIER_BIT);
}

void RasterizerOpenGL::TiledCacheBarrier() {
    glTextureBarrier();
}

void RasterizerOpenGL::FlushCommands() {
    // Only flush when we have commands queued to OpenGL.
    if (num_queued_commands == 0) {
        return;
    }
    num_queued_commands = 0;

    // Make sure memory stored from the previous GL command stream is visible
    // This is only needed on assembly shaders where we write to GPU memory with raw pointers
    if (has_written_global_memory) {
        has_written_global_memory = false;
        glMemoryBarrier(GL_BUFFER_UPDATE_BARRIER_BIT);
    }
    glFlush();
}

void RasterizerOpenGL::TickFrame() {
    // Ticking a frame means that buffers will be swapped, calling glFlush implicitly.
    num_queued_commands = 0;

    fence_manager.TickFrame();
    {
        std::scoped_lock lock{texture_cache.mutex};
        texture_cache.TickFrame();
    }
    {
        std::scoped_lock lock{buffer_cache.mutex};
        buffer_cache.TickFrame();
    }
}

bool RasterizerOpenGL::AccelerateSurfaceCopy(const Tegra::Engines::Fermi2D::Surface& src,
                                             const Tegra::Engines::Fermi2D::Surface& dst,
                                             const Tegra::Engines::Fermi2D::Config& copy_config) {
    MICROPROFILE_SCOPE(OpenGL_Blits);
    std::scoped_lock lock{texture_cache.mutex};
    texture_cache.BlitImage(dst, src, copy_config);
    return true;
}

Tegra::Engines::AccelerateDMAInterface& RasterizerOpenGL::AccessAccelerateDMA() {
    return accelerate_dma;
}

void RasterizerOpenGL::AccelerateInlineToMemory(GPUVAddr address, size_t copy_size,
                                                std::span<const u8> memory) {
    auto cpu_addr = gpu_memory->GpuToCpuAddress(address);
    if (!cpu_addr) [[unlikely]] {
        gpu_memory->WriteBlock(address, memory.data(), copy_size);
        return;
    }
    gpu_memory->WriteBlockUnsafe(address, memory.data(), copy_size);
    {
        std::unique_lock<std::mutex> lock{buffer_cache.mutex};
        if (!buffer_cache.InlineMemory(*cpu_addr, copy_size, memory)) {
            buffer_cache.WriteMemory(*cpu_addr, copy_size);
        }
    }
    {
        std::scoped_lock lock_texture{texture_cache.mutex};
        texture_cache.WriteMemory(*cpu_addr, copy_size);
    }
    shader_cache.InvalidateRegion(*cpu_addr, copy_size);
    query_cache.InvalidateRegion(*cpu_addr, copy_size);
}

bool RasterizerOpenGL::AccelerateDisplay(const Tegra::FramebufferConfig& config,
                                         VAddr framebuffer_addr, u32 pixel_stride) {
    if (framebuffer_addr == 0) {
        return false;
    }
    MICROPROFILE_SCOPE(OpenGL_CacheManagement);

    std::scoped_lock lock{texture_cache.mutex};
    ImageView* const image_view{texture_cache.TryFindFramebufferImageView(framebuffer_addr)};
    if (!image_view) {
        return false;
    }
    // Verify that the cached surface is the same size and format as the requested framebuffer
    // ASSERT_MSG(image_view->size.width == config.width, "Framebuffer width is different");
    // ASSERT_MSG(image_view->size.height == config.height, "Framebuffer height is different");

    screen_info.texture.width = image_view->size.width;
    screen_info.texture.height = image_view->size.height;
    screen_info.display_texture = image_view->Handle(Shader::TextureType::Color2D);
    screen_info.display_srgb = VideoCore::Surface::IsPixelFormatSRGB(image_view->format);
    return true;
}

void RasterizerOpenGL::SyncState() {
    SyncViewport();
    SyncRasterizeEnable();
    SyncPolygonModes();
    SyncColorMask();
    SyncFragmentColorClampState();
    SyncMultiSampleState();
    SyncDepthTestState();
    SyncDepthClamp();
    SyncStencilTestState();
    SyncBlendState();
    SyncLogicOpState();
    SyncCullMode();
    SyncPrimitiveRestart();
    SyncScissorTest();
    SyncPointState();
    SyncLineState();
    SyncPolygonOffset();
    SyncAlphaTest();
    SyncFramebufferSRGB();
    SyncVertexFormats();
    SyncVertexInstances();
}

void RasterizerOpenGL::SyncViewport() {
    auto& flags = maxwell3d->dirty.flags;
    const auto& regs = maxwell3d->regs;

    const bool rescale_viewports = flags[VideoCommon::Dirty::RescaleViewports];
    const bool dirty_viewport = flags[Dirty::Viewports] || rescale_viewports;
    const bool dirty_clip_control = flags[Dirty::ClipControl];

    if (dirty_viewport || dirty_clip_control || flags[Dirty::FrontFace]) {
        flags[Dirty::FrontFace] = false;

        GLenum mode = MaxwellToGL::FrontFace(regs.gl_front_face);
        bool flip_faces = true;
        if (regs.window_origin.flip_y != 0) {
            flip_faces = !flip_faces;
        }
        if (regs.viewport_transform[0].scale_y < 0.0f) {
            flip_faces = !flip_faces;
        }
        if (flip_faces) {
            switch (mode) {
            case GL_CW:
                mode = GL_CCW;
                break;
            case GL_CCW:
                mode = GL_CW;
                break;
            }
        }
        glFrontFace(mode);
    }
    if (dirty_viewport || dirty_clip_control) {
        flags[Dirty::ClipControl] = false;

        bool flip_y = false;
        if (regs.viewport_transform[0].scale_y < 0.0f) {
            flip_y = !flip_y;
        }
        const bool lower_left{regs.window_origin.mode != Maxwell::WindowOrigin::Mode::UpperLeft};
        if (lower_left) {
            flip_y = !flip_y;
        }
        const bool is_zero_to_one = regs.depth_mode == Maxwell::DepthMode::ZeroToOne;
        const GLenum origin = flip_y ? GL_UPPER_LEFT : GL_LOWER_LEFT;
        const GLenum depth = is_zero_to_one ? GL_ZERO_TO_ONE : GL_NEGATIVE_ONE_TO_ONE;
        state_tracker.ClipControl(origin, depth);
        state_tracker.SetYNegate(lower_left);
    }
    const bool is_rescaling{texture_cache.IsRescaling()};
    const float scale = is_rescaling ? Settings::values.resolution_info.up_factor : 1.0f;
    const auto conv = [scale](float value) -> GLfloat {
        float new_value = value * scale;
        if (scale < 1.0f) {
            const bool sign = std::signbit(value);
            new_value = std::round(std::abs(new_value));
            new_value = sign ? -new_value : new_value;
        }
        return static_cast<GLfloat>(new_value);
    };

    if (dirty_viewport) {
        flags[Dirty::Viewports] = false;

        const bool force = flags[Dirty::ViewportTransform] || rescale_viewports;
        flags[Dirty::ViewportTransform] = false;
        flags[VideoCommon::Dirty::RescaleViewports] = false;

        for (size_t index = 0; index < Maxwell::NumViewports; ++index) {
            if (!force && !flags[Dirty::Viewport0 + index]) {
                continue;
            }
            flags[Dirty::Viewport0 + index] = false;

            const auto& src = regs.viewport_transform[index];
            GLfloat x = conv(src.translate_x - src.scale_x);
            GLfloat y = conv(src.translate_y - src.scale_y);
            GLfloat width = conv(src.scale_x * 2.0f);
            GLfloat height = conv(src.scale_y * 2.0f);

            if (height < 0) {
                y += height;
                height = -height;
            }
            glViewportIndexedf(static_cast<GLuint>(index), x, y, width != 0.0f ? width : 1.0f,
                               height != 0.0f ? height : 1.0f);

            const GLdouble reduce_z = regs.depth_mode == Maxwell::DepthMode::MinusOneToOne;
            const GLdouble near_depth = src.translate_z - src.scale_z * reduce_z;
            const GLdouble far_depth = src.translate_z + src.scale_z;
            if (device.HasDepthBufferFloat()) {
                glDepthRangeIndexeddNV(static_cast<GLuint>(index), near_depth, far_depth);
            } else {
                glDepthRangeIndexed(static_cast<GLuint>(index), near_depth, far_depth);
            }

            if (!GLAD_GL_NV_viewport_swizzle) {
                continue;
            }
            glViewportSwizzleNV(static_cast<GLuint>(index),
                                MaxwellToGL::ViewportSwizzle(src.swizzle.x),
                                MaxwellToGL::ViewportSwizzle(src.swizzle.y),
                                MaxwellToGL::ViewportSwizzle(src.swizzle.z),
                                MaxwellToGL::ViewportSwizzle(src.swizzle.w));
        }
    }
}

void RasterizerOpenGL::SyncDepthClamp() {
    auto& flags = maxwell3d->dirty.flags;
    if (!flags[Dirty::DepthClampEnabled]) {
        return;
    }
    flags[Dirty::DepthClampEnabled] = false;

    oglEnable(GL_DEPTH_CLAMP, maxwell3d->regs.viewport_clip_control.geometry_clip !=
                                  Maxwell::ViewportClipControl::GeometryClip::Passthrough);
}

void RasterizerOpenGL::SyncClipEnabled(u32 clip_mask) {
    auto& flags = maxwell3d->dirty.flags;
    if (!flags[Dirty::ClipDistances] && !flags[VideoCommon::Dirty::Shaders]) {
        return;
    }
    flags[Dirty::ClipDistances] = false;

    clip_mask &= maxwell3d->regs.user_clip_enable.raw;
    if (clip_mask == last_clip_distance_mask) {
        return;
    }
    last_clip_distance_mask = clip_mask;

    for (std::size_t i = 0; i < Maxwell::Regs::NumClipDistances; ++i) {
        oglEnable(static_cast<GLenum>(GL_CLIP_DISTANCE0 + i), (clip_mask >> i) & 1);
    }
}

void RasterizerOpenGL::SyncClipCoef() {
    UNIMPLEMENTED();
}

void RasterizerOpenGL::SyncCullMode() {
    auto& flags = maxwell3d->dirty.flags;
    const auto& regs = maxwell3d->regs;

    if (flags[Dirty::CullTest]) {
        flags[Dirty::CullTest] = false;

        if (regs.gl_cull_test_enabled) {
            glEnable(GL_CULL_FACE);
            glCullFace(MaxwellToGL::CullFace(regs.gl_cull_face));
        } else {
            glDisable(GL_CULL_FACE);
        }
    }
}

void RasterizerOpenGL::SyncPrimitiveRestart() {
    auto& flags = maxwell3d->dirty.flags;
    if (!flags[Dirty::PrimitiveRestart]) {
        return;
    }
    flags[Dirty::PrimitiveRestart] = false;

    if (maxwell3d->regs.primitive_restart.enabled) {
        glEnable(GL_PRIMITIVE_RESTART);
        glPrimitiveRestartIndex(maxwell3d->regs.primitive_restart.index);
    } else {
        glDisable(GL_PRIMITIVE_RESTART);
    }
}

void RasterizerOpenGL::SyncDepthTestState() {
    auto& flags = maxwell3d->dirty.flags;
    const auto& regs = maxwell3d->regs;

    if (flags[Dirty::DepthMask]) {
        flags[Dirty::DepthMask] = false;
        glDepthMask(regs.depth_write_enabled ? GL_TRUE : GL_FALSE);
    }

    if (flags[Dirty::DepthTest]) {
        flags[Dirty::DepthTest] = false;
        if (regs.depth_test_enable) {
            glEnable(GL_DEPTH_TEST);
            glDepthFunc(MaxwellToGL::ComparisonOp(regs.depth_test_func));
        } else {
            glDisable(GL_DEPTH_TEST);
        }
    }
}

void RasterizerOpenGL::SyncStencilTestState() {
    auto& flags = maxwell3d->dirty.flags;
    if (!flags[Dirty::StencilTest]) {
        return;
    }
    flags[Dirty::StencilTest] = false;

    const auto& regs = maxwell3d->regs;
    oglEnable(GL_STENCIL_TEST, regs.stencil_enable);

    glStencilFuncSeparate(GL_FRONT, MaxwellToGL::ComparisonOp(regs.stencil_front_op.func),
                          regs.stencil_front_func.ref, regs.stencil_front_func.func_mask);
    glStencilOpSeparate(GL_FRONT, MaxwellToGL::StencilOp(regs.stencil_front_op.fail),
                        MaxwellToGL::StencilOp(regs.stencil_front_op.zfail),
                        MaxwellToGL::StencilOp(regs.stencil_front_op.zpass));
    glStencilMaskSeparate(GL_FRONT, regs.stencil_front_func.mask);

    if (regs.stencil_two_side_enable) {
        glStencilFuncSeparate(GL_BACK, MaxwellToGL::ComparisonOp(regs.stencil_back_op.func),
                              regs.stencil_back_func.ref, regs.stencil_back_func.mask);
        glStencilOpSeparate(GL_BACK, MaxwellToGL::StencilOp(regs.stencil_back_op.fail),
                            MaxwellToGL::StencilOp(regs.stencil_back_op.zfail),
                            MaxwellToGL::StencilOp(regs.stencil_back_op.zpass));
        glStencilMaskSeparate(GL_BACK, regs.stencil_back_func.mask);
    } else {
        glStencilFuncSeparate(GL_BACK, GL_ALWAYS, 0, 0xFFFFFFFF);
        glStencilOpSeparate(GL_BACK, GL_KEEP, GL_KEEP, GL_KEEP);
        glStencilMaskSeparate(GL_BACK, 0xFFFFFFFF);
    }
}

void RasterizerOpenGL::SyncRasterizeEnable() {
    auto& flags = maxwell3d->dirty.flags;
    if (!flags[Dirty::RasterizeEnable]) {
        return;
    }
    flags[Dirty::RasterizeEnable] = false;

    oglEnable(GL_RASTERIZER_DISCARD, maxwell3d->regs.rasterize_enable == 0);
}

void RasterizerOpenGL::SyncPolygonModes() {
    auto& flags = maxwell3d->dirty.flags;
    if (!flags[Dirty::PolygonModes]) {
        return;
    }
    flags[Dirty::PolygonModes] = false;

    const auto& regs = maxwell3d->regs;
    if (regs.fill_via_triangle_mode != Maxwell::FillViaTriangleMode::Disabled) {
        if (!GLAD_GL_NV_fill_rectangle) {
            LOG_ERROR(Render_OpenGL, "GL_NV_fill_rectangle used and not supported");
            glPolygonMode(GL_FRONT_AND_BACK, GL_FILL);
            return;
        }

        flags[Dirty::PolygonModeFront] = true;
        flags[Dirty::PolygonModeBack] = true;
        glPolygonMode(GL_FRONT_AND_BACK, GL_FILL_RECTANGLE_NV);
        return;
    }

    if (regs.polygon_mode_front == regs.polygon_mode_back) {
        flags[Dirty::PolygonModeFront] = false;
        flags[Dirty::PolygonModeBack] = false;
        glPolygonMode(GL_FRONT_AND_BACK, MaxwellToGL::PolygonMode(regs.polygon_mode_front));
        return;
    }

    if (flags[Dirty::PolygonModeFront]) {
        flags[Dirty::PolygonModeFront] = false;
        glPolygonMode(GL_FRONT, MaxwellToGL::PolygonMode(regs.polygon_mode_front));
    }

    if (flags[Dirty::PolygonModeBack]) {
        flags[Dirty::PolygonModeBack] = false;
        glPolygonMode(GL_BACK, MaxwellToGL::PolygonMode(regs.polygon_mode_back));
    }
}

void RasterizerOpenGL::SyncColorMask() {
    auto& flags = maxwell3d->dirty.flags;
    if (!flags[Dirty::ColorMasks]) {
        return;
    }
    flags[Dirty::ColorMasks] = false;

    const bool force = flags[Dirty::ColorMaskCommon];
    flags[Dirty::ColorMaskCommon] = false;

    const auto& regs = maxwell3d->regs;
    if (regs.color_mask_common) {
        if (!force && !flags[Dirty::ColorMask0]) {
            return;
        }
        flags[Dirty::ColorMask0] = false;

        auto& mask = regs.color_mask[0];
        glColorMask(mask.R != 0, mask.B != 0, mask.G != 0, mask.A != 0);
        return;
    }

    // Path without color_mask_common set
    for (std::size_t i = 0; i < Maxwell::NumRenderTargets; ++i) {
        if (!force && !flags[Dirty::ColorMask0 + i]) {
            continue;
        }
        flags[Dirty::ColorMask0 + i] = false;

        const auto& mask = regs.color_mask[i];
        glColorMaski(static_cast<GLuint>(i), mask.R != 0, mask.G != 0, mask.B != 0, mask.A != 0);
    }
}

void RasterizerOpenGL::SyncMultiSampleState() {
    auto& flags = maxwell3d->dirty.flags;
    if (!flags[Dirty::MultisampleControl]) {
        return;
    }
    flags[Dirty::MultisampleControl] = false;

    const auto& regs = maxwell3d->regs;
    oglEnable(GL_SAMPLE_ALPHA_TO_COVERAGE, regs.anti_alias_alpha_control.alpha_to_coverage);
    oglEnable(GL_SAMPLE_ALPHA_TO_ONE, regs.anti_alias_alpha_control.alpha_to_one);
}

void RasterizerOpenGL::SyncFragmentColorClampState() {
    auto& flags = maxwell3d->dirty.flags;
    if (!flags[Dirty::FragmentClampColor]) {
        return;
    }
    flags[Dirty::FragmentClampColor] = false;

    glClampColor(GL_CLAMP_FRAGMENT_COLOR,
                 maxwell3d->regs.frag_color_clamp.AnyEnabled() ? GL_TRUE : GL_FALSE);
}

void RasterizerOpenGL::SyncBlendState() {
    auto& flags = maxwell3d->dirty.flags;
    const auto& regs = maxwell3d->regs;

    if (flags[Dirty::BlendColor]) {
        flags[Dirty::BlendColor] = false;
        glBlendColor(regs.blend_color.r, regs.blend_color.g, regs.blend_color.b,
                     regs.blend_color.a);
    }

    // TODO(Rodrigo): Revisit blending, there are several registers we are not reading

    if (!flags[Dirty::BlendStates]) {
        return;
    }
    flags[Dirty::BlendStates] = false;

    if (!regs.blend_per_target_enabled) {
        if (!regs.blend.enable[0]) {
            glDisable(GL_BLEND);
            return;
        }
        glEnable(GL_BLEND);
        glBlendFuncSeparate(MaxwellToGL::BlendFunc(regs.blend.color_source),
                            MaxwellToGL::BlendFunc(regs.blend.color_dest),
                            MaxwellToGL::BlendFunc(regs.blend.alpha_source),
                            MaxwellToGL::BlendFunc(regs.blend.alpha_dest));
        glBlendEquationSeparate(MaxwellToGL::BlendEquation(regs.blend.color_op),
                                MaxwellToGL::BlendEquation(regs.blend.alpha_op));
        return;
    }

    const bool force = flags[Dirty::BlendIndependentEnabled];
    flags[Dirty::BlendIndependentEnabled] = false;

    for (std::size_t i = 0; i < Maxwell::NumRenderTargets; ++i) {
        if (!force && !flags[Dirty::BlendState0 + i]) {
            continue;
        }
        flags[Dirty::BlendState0 + i] = false;

        if (!regs.blend.enable[i]) {
            glDisablei(GL_BLEND, static_cast<GLuint>(i));
            continue;
        }
        glEnablei(GL_BLEND, static_cast<GLuint>(i));

        const auto& src = regs.blend_per_target[i];
        glBlendFuncSeparatei(static_cast<GLuint>(i), MaxwellToGL::BlendFunc(src.color_source),
                             MaxwellToGL::BlendFunc(src.color_dest),
                             MaxwellToGL::BlendFunc(src.alpha_source),
                             MaxwellToGL::BlendFunc(src.alpha_dest));
        glBlendEquationSeparatei(static_cast<GLuint>(i), MaxwellToGL::BlendEquation(src.color_op),
                                 MaxwellToGL::BlendEquation(src.alpha_op));
    }
}

void RasterizerOpenGL::SyncLogicOpState() {
    auto& flags = maxwell3d->dirty.flags;
    if (!flags[Dirty::LogicOp]) {
        return;
    }
    flags[Dirty::LogicOp] = false;

    const auto& regs = maxwell3d->regs;
    if (regs.logic_op.enable) {
        glEnable(GL_COLOR_LOGIC_OP);
        glLogicOp(MaxwellToGL::LogicOp(regs.logic_op.op));
    } else {
        glDisable(GL_COLOR_LOGIC_OP);
    }
}

void RasterizerOpenGL::SyncScissorTest() {
    auto& flags = maxwell3d->dirty.flags;
    if (!flags[Dirty::Scissors] && !flags[VideoCommon::Dirty::RescaleScissors]) {
        return;
    }
    flags[Dirty::Scissors] = false;

    const bool force = flags[VideoCommon::Dirty::RescaleScissors];
    flags[VideoCommon::Dirty::RescaleScissors] = false;

    const auto& regs = maxwell3d->regs;

    const auto& resolution = Settings::values.resolution_info;
    const bool is_rescaling{texture_cache.IsRescaling()};
    const u32 up_scale = is_rescaling ? resolution.up_scale : 1U;
    const u32 down_shift = is_rescaling ? resolution.down_shift : 0U;
    const auto scale_up = [up_scale, down_shift](u32 value) -> u32 {
        if (value == 0) {
            return 0U;
        }
        const u32 upset = value * up_scale;
        u32 acumm{};
        if ((up_scale >> down_shift) == 0) {
            acumm = upset % 2;
        }
        const u32 converted_value = upset >> down_shift;
        return std::max<u32>(converted_value + acumm, 1U);
    };
    for (std::size_t index = 0; index < Maxwell::NumViewports; ++index) {
        if (!force && !flags[Dirty::Scissor0 + index]) {
            continue;
        }
        flags[Dirty::Scissor0 + index] = false;

        const auto& src = regs.scissor_test[index];
        if (src.enable) {
            glEnablei(GL_SCISSOR_TEST, static_cast<GLuint>(index));
            glScissorIndexed(static_cast<GLuint>(index), scale_up(src.min_x), scale_up(src.min_y),
                             scale_up(src.max_x - src.min_x), scale_up(src.max_y - src.min_y));
        } else {
            glDisablei(GL_SCISSOR_TEST, static_cast<GLuint>(index));
        }
    }
}

void RasterizerOpenGL::SyncPointState() {
    auto& flags = maxwell3d->dirty.flags;
    if (!flags[Dirty::PointSize]) {
        return;
    }
    flags[Dirty::PointSize] = false;

    oglEnable(GL_POINT_SPRITE, maxwell3d->regs.point_sprite_enable);
    oglEnable(GL_PROGRAM_POINT_SIZE, maxwell3d->regs.point_size_attribute.enabled);
    const bool is_rescaling{texture_cache.IsRescaling()};
    const float scale = is_rescaling ? Settings::values.resolution_info.up_factor : 1.0f;
    glPointSize(std::max(1.0f, maxwell3d->regs.point_size * scale));
}

void RasterizerOpenGL::SyncLineState() {
    auto& flags = maxwell3d->dirty.flags;
    if (!flags[Dirty::LineWidth]) {
        return;
    }
    flags[Dirty::LineWidth] = false;

    const auto& regs = maxwell3d->regs;
    oglEnable(GL_LINE_SMOOTH, regs.line_anti_alias_enable);
    glLineWidth(regs.line_anti_alias_enable ? regs.line_width_smooth : regs.line_width_aliased);
}

void RasterizerOpenGL::SyncPolygonOffset() {
    auto& flags = maxwell3d->dirty.flags;
    if (!flags[Dirty::PolygonOffset]) {
        return;
    }
    flags[Dirty::PolygonOffset] = false;

    const auto& regs = maxwell3d->regs;
    oglEnable(GL_POLYGON_OFFSET_FILL, regs.polygon_offset_fill_enable);
    oglEnable(GL_POLYGON_OFFSET_LINE, regs.polygon_offset_line_enable);
    oglEnable(GL_POLYGON_OFFSET_POINT, regs.polygon_offset_point_enable);

    if (regs.polygon_offset_fill_enable || regs.polygon_offset_line_enable ||
        regs.polygon_offset_point_enable) {
        // Hardware divides polygon offset units by two
        glPolygonOffsetClamp(regs.slope_scale_depth_bias, regs.depth_bias / 2.0f,
                             regs.depth_bias_clamp);
    }
}

void RasterizerOpenGL::SyncAlphaTest() {
    auto& flags = maxwell3d->dirty.flags;
    if (!flags[Dirty::AlphaTest]) {
        return;
    }
    flags[Dirty::AlphaTest] = false;

    const auto& regs = maxwell3d->regs;
    if (regs.alpha_test_enabled) {
        glEnable(GL_ALPHA_TEST);
        glAlphaFunc(MaxwellToGL::ComparisonOp(regs.alpha_test_func), regs.alpha_test_ref);
    } else {
        glDisable(GL_ALPHA_TEST);
    }
}

void RasterizerOpenGL::SyncFramebufferSRGB() {
    auto& flags = maxwell3d->dirty.flags;
    if (!flags[Dirty::FramebufferSRGB]) {
        return;
    }
    flags[Dirty::FramebufferSRGB] = false;

    oglEnable(GL_FRAMEBUFFER_SRGB, maxwell3d->regs.framebuffer_srgb);
}

void RasterizerOpenGL::BeginTransformFeedback(GraphicsPipeline* program, GLenum primitive_mode) {
    const auto& regs = maxwell3d->regs;
    if (regs.transform_feedback_enabled == 0) {
        return;
    }
    program->ConfigureTransformFeedback();

    UNIMPLEMENTED_IF(regs.IsShaderConfigEnabled(Maxwell::ShaderType::TessellationInit) ||
                     regs.IsShaderConfigEnabled(Maxwell::ShaderType::Tessellation) ||
                     regs.IsShaderConfigEnabled(Maxwell::ShaderType::Geometry));
    UNIMPLEMENTED_IF(primitive_mode != GL_POINTS);

    // We may have to call BeginTransformFeedbackNV here since they seem to call different
    // implementations on Nvidia's driver (the pointer is different) but we are using
    // ARB_transform_feedback3 features with NV_transform_feedback interactions and the ARB
    // extension doesn't define BeginTransformFeedback (without NV) interactions. It just works.
    glBeginTransformFeedback(GL_POINTS);
}

void RasterizerOpenGL::EndTransformFeedback() {
    if (maxwell3d->regs.transform_feedback_enabled != 0) {
        glEndTransformFeedback();
    }
}

void RasterizerOpenGL::InitializeChannel(Tegra::Control::ChannelState& channel) {
    CreateChannel(channel);
    {
        std::scoped_lock lock{buffer_cache.mutex, texture_cache.mutex};
        texture_cache.CreateChannel(channel);
        buffer_cache.CreateChannel(channel);
    }
    shader_cache.CreateChannel(channel);
    query_cache.CreateChannel(channel);
    state_tracker.SetupTables(channel);
}

void RasterizerOpenGL::BindChannel(Tegra::Control::ChannelState& channel) {
    const s32 channel_id = channel.bind_id;
    BindToChannel(channel_id);
    {
        std::scoped_lock lock{buffer_cache.mutex, texture_cache.mutex};
        texture_cache.BindToChannel(channel_id);
        buffer_cache.BindToChannel(channel_id);
    }
    shader_cache.BindToChannel(channel_id);
    query_cache.BindToChannel(channel_id);
    state_tracker.ChangeChannel(channel);
    state_tracker.InvalidateState();
}

void RasterizerOpenGL::ReleaseChannel(s32 channel_id) {
    EraseChannel(channel_id);
    {
        std::scoped_lock lock{buffer_cache.mutex, texture_cache.mutex};
        texture_cache.EraseChannel(channel_id);
        buffer_cache.EraseChannel(channel_id);
    }
    shader_cache.EraseChannel(channel_id);
    query_cache.EraseChannel(channel_id);
}

AccelerateDMA::AccelerateDMA(BufferCache& buffer_cache_) : buffer_cache{buffer_cache_} {}

bool AccelerateDMA::BufferCopy(GPUVAddr src_address, GPUVAddr dest_address, u64 amount) {
    std::scoped_lock lock{buffer_cache.mutex};
    return buffer_cache.DMACopy(src_address, dest_address, amount);
}

bool AccelerateDMA::BufferClear(GPUVAddr src_address, u64 amount, u32 value) {
    std::scoped_lock lock{buffer_cache.mutex};
    return buffer_cache.DMAClear(src_address, amount, value);
}

} // namespace OpenGL<|MERGE_RESOLUTION|>--- conflicted
+++ resolved
@@ -227,14 +227,8 @@
     const GLenum primitive_mode = MaxwellToGL::PrimitiveTopology(maxwell3d->regs.draw.topology);
     BeginTransformFeedback(pipeline, primitive_mode);
 
-<<<<<<< HEAD
-    const GLuint base_instance = static_cast<GLuint>(maxwell3d->regs.vb_base_instance);
+    const GLuint base_instance = static_cast<GLuint>(maxwell3d->regs.global_base_instance_index);
     const GLsizei num_instances = maxwell3d->draw_state.instance_count;
-=======
-    const GLuint base_instance = static_cast<GLuint>(maxwell3d->regs.global_base_instance_index);
-    const GLsizei num_instances =
-        static_cast<GLsizei>(is_instanced ? maxwell3d->mme_draw.instance_count : 1);
->>>>>>> 55e6d0da
     if (is_indexed) {
         const GLint base_vertex = static_cast<GLint>(maxwell3d->regs.global_base_vertex_index);
         const GLsizei num_vertices = static_cast<GLsizei>(maxwell3d->regs.index_buffer.count);
