--- conflicted
+++ resolved
@@ -2021,15 +2021,7 @@
                 std::string coord;
                 const Tegra::Shader::TextureType texture_type{instr.tlds.GetTextureType()};
                 const bool is_array{instr.tlds.IsArrayTexture()};
-
-<<<<<<< HEAD
-                switch (texture_type) {
-                case Tegra::Shader::TextureType::Texture1D: {
-                    const std::string x = regs.GetRegisterAsInteger(instr.gpr8);
-                    coord = "int coords = " + x + ';';
-                    break;
-                }
-=======
+ 
                 ASSERT_MSG(!instr.tlds.UsesMiscMode(Tegra::Shader::TextureMiscMode::NODEP),
                            "NODEP is not implemented");
                 ASSERT_MSG(!instr.tlds.UsesMiscMode(Tegra::Shader::TextureMiscMode::AOFFI),
@@ -2037,8 +2029,12 @@
                 ASSERT_MSG(!instr.tlds.UsesMiscMode(Tegra::Shader::TextureMiscMode::MZ),
                            "MZ is not implemented");
 
-                switch (instr.tlds.GetTextureType()) {
->>>>>>> b33ce787
+                switch (texture_type) {
+                case Tegra::Shader::TextureType::Texture1D: {
+                    const std::string x = regs.GetRegisterAsInteger(instr.gpr8);
+                    coord = "int coords = " + x + ';';
+                    break;
+                }
                 case Tegra::Shader::TextureType::Texture2D: {
                     if (is_array) {
                         LOG_CRITICAL(HW_GPU, "Unhandled 2d array texture");
