--- conflicted
+++ resolved
@@ -43,7 +43,6 @@
         R32F = 18,
         R16F = 19,
         R16UNORM = 20,
-<<<<<<< HEAD
         R16S = 21,
         R16UI = 22,
         R16I = 23,
@@ -52,33 +51,17 @@
         RG16UI = 26,
         RG16I = 27,
         RG16S = 28,
-        SRGBA8 = 29,
-=======
-        RG16 = 21,
-        RG16F = 22,
-        RG16UI = 23,
-        RG16I = 24,
-        RG16S = 25,
-        RGB32F = 26,
-        SRGBA8 = 27,
->>>>>>> c8e5c740
+        RGB32F = 29,
+        SRGBA8 = 30,
 
         MaxColorFormat,
 
         // DepthStencil formats
-<<<<<<< HEAD
-        Z24S8 = 30,
-        S8Z24 = 31,
-        Z32F = 32,
-        Z16 = 33,
-        Z32FS8 = 34,
-=======
-        Z24S8 = 28,
-        S8Z24 = 29,
-        Z32F = 30,
-        Z16 = 31,
-        Z32FS8 = 32,
->>>>>>> c8e5c740
+        Z24S8 = 31,
+        S8Z24 = 32,
+        Z32F = 33,
+        Z16 = 34,
+        Z32FS8 = 35,
 
         MaxDepthStencilFormat,
 
@@ -261,7 +244,6 @@
             return PixelFormat::RG16S;
         case Tegra::RenderTargetFormat::R16_FLOAT:
             return PixelFormat::R16F;
-<<<<<<< HEAD
         case Tegra::RenderTargetFormat::R16_UNORM:
             return PixelFormat::R16UNORM;
         case Tegra::RenderTargetFormat::R16_SNORM:
@@ -270,10 +252,8 @@
             return PixelFormat::R16UI;
         case Tegra::RenderTargetFormat::R16_SINT:
             return PixelFormat::R16I;
-=======
         case Tegra::RenderTargetFormat::R32_FLOAT:
             return PixelFormat::R32F;
->>>>>>> c8e5c740
         default:
             LOG_CRITICAL(HW_GPU, "Unimplemented format={}", static_cast<u32>(format));
             UNREACHABLE();
