--- conflicted
+++ resolved
@@ -28,7 +28,6 @@
         A2B10G10R10 = 2,
         A1B5G5R5 = 3,
         R8 = 4,
-<<<<<<< HEAD
         R8UI = 5,
         RGBA16F = 6,
         R11FG11FB10F = 7,
@@ -48,60 +47,25 @@
         R32F = 21,
         R16F = 22,
         R16UNORM = 23,
-        RG16 = 24,
-        RG16F = 25,
-        RG16UI = 26,
-        RG16I = 27,
-        RG16S = 28,
-        RGB32F = 29,
-        SRGBA8 = 30,
-=======
-        RGBA16F = 5,
-        R11FG11FB10F = 6,
-        RGBA32UI = 7,
-        DXT1 = 8,
-        DXT23 = 9,
-        DXT45 = 10,
-        DXN1 = 11, // This is also known as BC4
-        DXN2UNORM = 12,
-        DXN2SNORM = 13,
-        BC7U = 14,
-        ASTC_2D_4X4 = 15,
-        G8R8 = 16,
-        BGRA8 = 17,
-        RGBA32F = 18,
-        RG32F = 19,
-        R32F = 20,
-        R16F = 21,
-        R16UNORM = 22,
-        R16S = 23,
-        R16UI = 24,
-        R16I = 25,
-        RG16 = 26,
-        RG16F = 27,
-        RG16UI = 28,
-        RG16I = 29,
-        RG16S = 30,
-        RGB32F = 31,
-        SRGBA8 = 32,
->>>>>>> d64303d1
+        R16S = 24,
+        R16UI = 25,
+        R16I = 26,
+        RG16 = 27,
+        RG16F = 28,
+        RG16UI = 29,
+        RG16I = 30,
+        RG16S = 31,
+        RGB32F = 32,
+        SRGBA8 = 33,
 
         MaxColorFormat,
 
         // DepthStencil formats
-<<<<<<< HEAD
-        Z24S8 = 31,
-        S8Z24 = 32,
-        Z32F = 33,
-        Z16 = 34,
-        Z32FS8 = 35,
-=======
-        Z24S8 = 33,
-        S8Z24 = 34,
-        Z32F = 35,
-        Z16 = 36,
-        Z32FS8 = 37,
->>>>>>> d64303d1
+        Z24S8 = 34,
+        S8Z24 = 35,
+        Z32F = 36,
+        Z16 = 37,
+        Z32FS8 = 38,
 
         MaxDepthStencilFormat,
 
@@ -464,11 +428,8 @@
             return ComponentType::Float;
         case Tegra::RenderTargetFormat::RGBA32_UINT:
         case Tegra::RenderTargetFormat::RG16_UINT:
-<<<<<<< HEAD
         case Tegra::RenderTargetFormat::R8_UINT:
-=======
         case Tegra::RenderTargetFormat::R16_UINT:
->>>>>>> d64303d1
             return ComponentType::UInt;
         case Tegra::RenderTargetFormat::RG16_SINT:
         case Tegra::RenderTargetFormat::R16_SINT:
