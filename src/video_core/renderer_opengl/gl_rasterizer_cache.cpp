--- conflicted
+++ resolved
@@ -1304,14 +1304,10 @@
             CopySurface(old_surface, new_surface, copy_pbo.handle);
         }
         break;
-<<<<<<< HEAD
+
     case SurfaceParams::SurfaceTarget::TextureCubemap:
     case SurfaceParams::SurfaceTarget::Texture3D:
     case SurfaceParams::SurfaceTarget::Texture2DArray:
-=======
-    case SurfaceTarget::TextureCubemap:
-    case SurfaceTarget::Texture3D:
->>>>>>> 03431374
         AccurateCopySurface(old_surface, new_surface);
         break;
     default:
