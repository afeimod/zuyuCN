// Copyright 2018 yuzu Emulator Project
// Licensed under GPLv2 or any later version
// Refer to the license.txt file included.

#include <algorithm>
#include <glad/glad.h>

#include "common/alignment.h"
#include "common/assert.h"
#include "common/logging/log.h"
#include "common/microprofile.h"
#include "common/scope_exit.h"
#include "core/core.h"
#include "core/hle/kernel/process.h"
#include "core/memory.h"
#include "core/settings.h"
#include "video_core/engines/maxwell_3d.h"
#include "video_core/renderer_opengl/gl_rasterizer_cache.h"
#include "video_core/renderer_opengl/gl_state.h"
#include "video_core/renderer_opengl/utils.h"
#include "video_core/surface.h"
#include "video_core/textures/astc.h"
#include "video_core/textures/decoders.h"
#include "video_core/utils.h"

namespace OpenGL {

using VideoCore::Surface::ComponentTypeFromDepthFormat;
using VideoCore::Surface::ComponentTypeFromRenderTarget;
using VideoCore::Surface::ComponentTypeFromTexture;
using VideoCore::Surface::PixelFormatFromDepthFormat;
using VideoCore::Surface::PixelFormatFromRenderTargetFormat;
using VideoCore::Surface::PixelFormatFromTextureFormat;
using VideoCore::Surface::SurfaceTargetFromTextureType;

struct FormatTuple {
    GLint internal_format;
    GLenum format;
    GLenum type;
    ComponentType component_type;
    bool compressed;
};

void SurfaceParams::InitCacheParameters(Tegra::GPUVAddr gpu_addr_) {
    auto& memory_manager{Core::System::GetInstance().GPU().MemoryManager()};
    const auto cpu_addr{memory_manager.GpuToCpuAddress(gpu_addr_)};

    addr = cpu_addr ? *cpu_addr : 0;
    gpu_addr = gpu_addr_;
    size_in_bytes = SizeInBytesRaw();

    if (IsPixelFormatASTC(pixel_format)) {
        // ASTC is uncompressed in software, in emulated as RGBA8
        size_in_bytes_gl = width * height * depth * 4;
    } else {
        size_in_bytes_gl = SizeInBytesGL();
    }
}

std::size_t SurfaceParams::InnerMipmapMemorySize(u32 mip_level, bool force_gl, bool layer_only,
                                                 bool uncompressed) const {
    const u32 tile_x{GetDefaultBlockWidth(pixel_format)};
    const u32 tile_y{GetDefaultBlockHeight(pixel_format)};
    const u32 bytes_per_pixel{GetBytesPerPixel(pixel_format)};
    u32 m_depth = (layer_only ? 1U : depth);
    u32 m_width = MipWidth(mip_level);
    u32 m_height = MipHeight(mip_level);
    m_width = uncompressed ? m_width : std::max(1U, (m_width + tile_x - 1) / tile_x);
    m_height = uncompressed ? m_height : std::max(1U, (m_height + tile_y - 1) / tile_y);
    m_depth = std::max(1U, m_depth >> mip_level);
    u32 m_block_height = MipBlockHeight(mip_level);
    u32 m_block_depth = MipBlockDepth(mip_level);
    return Tegra::Texture::CalculateSize(force_gl ? false : is_tiled, bytes_per_pixel, m_width,
                                         m_height, m_depth, m_block_height, m_block_depth);
}

std::size_t SurfaceParams::InnerMemorySize(bool force_gl, bool layer_only,
                                           bool uncompressed) const {
    std::size_t block_size_bytes = Tegra::Texture::GetGOBSize() * block_height * block_depth;
    std::size_t size = 0;
    for (u32 i = 0; i < max_mip_level; i++) {
        size += InnerMipmapMemorySize(i, force_gl, layer_only, uncompressed);
    }
    if (!force_gl && is_tiled) {
        size = Common::AlignUp(size, block_size_bytes);
    }
    return size;
}

/*static*/ SurfaceParams SurfaceParams::CreateForTexture(
    const Tegra::Texture::FullTextureInfo& config, const GLShader::SamplerEntry& entry) {
    SurfaceParams params{};
    params.is_tiled = config.tic.IsTiled();
    params.block_width = params.is_tiled ? config.tic.BlockWidth() : 0,
    params.block_height = params.is_tiled ? config.tic.BlockHeight() : 0,
    params.block_depth = params.is_tiled ? config.tic.BlockDepth() : 0,
    params.srgb_conversion = config.tic.IsSrgbConversionEnabled();
    params.pixel_format = PixelFormatFromTextureFormat(config.tic.format, config.tic.r_type.Value(),
                                                       params.srgb_conversion);
    params.component_type = ComponentTypeFromTexture(config.tic.r_type.Value());
    params.type = GetFormatType(params.pixel_format);
    params.width = Common::AlignUp(config.tic.Width(), GetCompressionFactor(params.pixel_format));
    params.height = Common::AlignUp(config.tic.Height(), GetCompressionFactor(params.pixel_format));
    params.unaligned_height = config.tic.Height();
    params.target = SurfaceTargetFromTextureType(config.tic.texture_type);

    switch (params.target) {
    case SurfaceTarget::Texture1D:
    case SurfaceTarget::Texture2D:
        params.depth = 1;
        break;
    case SurfaceTarget::TextureCubemap:
        params.depth = config.tic.Depth() * 6;
        break;
    case SurfaceTarget::Texture3D:
        params.depth = config.tic.Depth();
        break;
    case SurfaceTarget::Texture2DArray:
        params.depth = config.tic.Depth();
        if (!entry.IsArray()) {
            // TODO(bunnei): We have seen games re-use a Texture2D as Texture2DArray with depth of
            // one, but sample the texture in the shader as if it were not an array texture. This
            // probably is valid on hardware, but we still need to write a test to confirm this. In
            // emulation, the workaround here is to continue to treat this as a Texture2D. An
            // example game that does this is Super Mario Odyssey (in Cloud Kingdom).
            ASSERT(params.depth == 1);
            params.target = SurfaceTarget::Texture2D;
        }
        break;
    case SurfaceTarget::TextureCubeArray:
        params.depth = config.tic.Depth() * 6;
        if (!entry.IsArray()) {
            ASSERT(params.depth == 6);
            params.target = SurfaceTarget::TextureCubemap;
        }
        break;
    default:
        LOG_CRITICAL(HW_GPU, "Unknown depth for target={}", static_cast<u32>(params.target));
        UNREACHABLE();
        params.depth = 1;
        break;
    }

    params.is_layered = SurfaceTargetIsLayered(params.target);
    params.max_mip_level = config.tic.max_mip_level + 1;
    params.rt = {};

    params.InitCacheParameters(config.tic.Address());

    return params;
}

/*static*/ SurfaceParams SurfaceParams::CreateForFramebuffer(std::size_t index) {
    const auto& config{Core::System::GetInstance().GPU().Maxwell3D().regs.rt[index]};
    SurfaceParams params{};

    params.is_tiled =
        config.memory_layout.type == Tegra::Engines::Maxwell3D::Regs::InvMemoryLayout::BlockLinear;
    params.block_width = 1 << config.memory_layout.block_width;
    params.block_height = 1 << config.memory_layout.block_height;
    params.block_depth = 1 << config.memory_layout.block_depth;
    params.pixel_format = PixelFormatFromRenderTargetFormat(config.format);
    params.srgb_conversion = config.format == Tegra::RenderTargetFormat::BGRA8_SRGB ||
                             config.format == Tegra::RenderTargetFormat::RGBA8_SRGB;
    params.component_type = ComponentTypeFromRenderTarget(config.format);
    params.type = GetFormatType(params.pixel_format);
    params.width = config.width;
    params.height = config.height;
    params.unaligned_height = config.height;
    params.target = SurfaceTarget::Texture2D;
    params.depth = 1;
    params.max_mip_level = 1;
    params.is_layered = false;

    // Render target specific parameters, not used for caching
    params.rt.index = static_cast<u32>(index);
    params.rt.array_mode = config.array_mode;
    params.rt.layer_stride = config.layer_stride;
    params.rt.volume = config.volume;
    params.rt.base_layer = config.base_layer;

    params.InitCacheParameters(config.Address());

    return params;
}

/*static*/ SurfaceParams SurfaceParams::CreateForDepthBuffer(
    u32 zeta_width, u32 zeta_height, Tegra::GPUVAddr zeta_address, Tegra::DepthFormat format,
    u32 block_width, u32 block_height, u32 block_depth,
    Tegra::Engines::Maxwell3D::Regs::InvMemoryLayout type) {
    SurfaceParams params{};

    params.is_tiled = type == Tegra::Engines::Maxwell3D::Regs::InvMemoryLayout::BlockLinear;
    params.block_width = 1 << std::min(block_width, 5U);
    params.block_height = 1 << std::min(block_height, 5U);
    params.block_depth = 1 << std::min(block_depth, 5U);
    params.pixel_format = PixelFormatFromDepthFormat(format);
    params.component_type = ComponentTypeFromDepthFormat(format);
    params.type = GetFormatType(params.pixel_format);
    params.srgb_conversion = false;
    params.width = zeta_width;
    params.height = zeta_height;
    params.unaligned_height = zeta_height;
    params.target = SurfaceTarget::Texture2D;
    params.depth = 1;
    params.max_mip_level = 1;
    params.is_layered = false;
    params.rt = {};

    params.InitCacheParameters(zeta_address);

    return params;
}

/*static*/ SurfaceParams SurfaceParams::CreateForFermiCopySurface(
    const Tegra::Engines::Fermi2D::Regs::Surface& config) {
    SurfaceParams params{};

    params.is_tiled = !config.linear;
    params.block_width = params.is_tiled ? std::min(config.BlockWidth(), 32U) : 0,
    params.block_height = params.is_tiled ? std::min(config.BlockHeight(), 32U) : 0,
    params.block_depth = params.is_tiled ? std::min(config.BlockDepth(), 32U) : 0,
    params.pixel_format = PixelFormatFromRenderTargetFormat(config.format);
    params.srgb_conversion = config.format == Tegra::RenderTargetFormat::BGRA8_SRGB ||
                             config.format == Tegra::RenderTargetFormat::RGBA8_SRGB;
    params.component_type = ComponentTypeFromRenderTarget(config.format);
    params.type = GetFormatType(params.pixel_format);
    params.width = config.width;
    params.height = config.height;
    params.unaligned_height = config.height;
    params.target = SurfaceTarget::Texture2D;
    params.depth = 1;
    params.max_mip_level = 1;
    params.rt = {};

    params.InitCacheParameters(config.Address());

    return params;
}

static constexpr std::array<FormatTuple, VideoCore::Surface::MaxPixelFormat> tex_format_tuples = {{
    {GL_RGBA8, GL_RGBA, GL_UNSIGNED_INT_8_8_8_8_REV, ComponentType::UNorm, false}, // ABGR8U
    {GL_RGBA8, GL_RGBA, GL_BYTE, ComponentType::SNorm, false},                     // ABGR8S
    {GL_RGBA8UI, GL_RGBA_INTEGER, GL_UNSIGNED_BYTE, ComponentType::UInt, false},   // ABGR8UI
    {GL_RGB8, GL_RGB, GL_UNSIGNED_SHORT_5_6_5_REV, ComponentType::UNorm, false},   // B5G6R5U
    {GL_RGB10_A2, GL_RGBA, GL_UNSIGNED_INT_2_10_10_10_REV, ComponentType::UNorm,
     false}, // A2B10G10R10U
    {GL_RGB5_A1, GL_RGBA, GL_UNSIGNED_SHORT_1_5_5_5_REV, ComponentType::UNorm, false}, // A1B5G5R5U
    {GL_R8, GL_RED, GL_UNSIGNED_BYTE, ComponentType::UNorm, false},                    // R8U
    {GL_R8UI, GL_RED_INTEGER, GL_UNSIGNED_BYTE, ComponentType::UInt, false},           // R8UI
    {GL_RGBA16F, GL_RGBA, GL_HALF_FLOAT, ComponentType::Float, false},                 // RGBA16F
    {GL_RGBA16, GL_RGBA, GL_UNSIGNED_SHORT, ComponentType::UNorm, false},              // RGBA16U
    {GL_RGBA16UI, GL_RGBA, GL_UNSIGNED_SHORT, ComponentType::UInt, false},             // RGBA16UI
    {GL_R11F_G11F_B10F, GL_RGB, GL_UNSIGNED_INT_10F_11F_11F_REV, ComponentType::Float,
     false},                                                                     // R11FG11FB10F
    {GL_RGBA32UI, GL_RGBA_INTEGER, GL_UNSIGNED_INT, ComponentType::UInt, false}, // RGBA32UI
    {GL_COMPRESSED_RGBA_S3TC_DXT1_EXT, GL_RGBA, GL_UNSIGNED_INT_8_8_8_8, ComponentType::UNorm,
     true}, // DXT1
    {GL_COMPRESSED_RGBA_S3TC_DXT3_EXT, GL_RGBA, GL_UNSIGNED_INT_8_8_8_8, ComponentType::UNorm,
     true}, // DXT23
    {GL_COMPRESSED_RGBA_S3TC_DXT5_EXT, GL_RGBA, GL_UNSIGNED_INT_8_8_8_8, ComponentType::UNorm,
     true},                                                                                 // DXT45
    {GL_COMPRESSED_RED_RGTC1, GL_RED, GL_UNSIGNED_INT_8_8_8_8, ComponentType::UNorm, true}, // DXN1
    {GL_COMPRESSED_RG_RGTC2, GL_RG, GL_UNSIGNED_INT_8_8_8_8, ComponentType::UNorm,
     true},                                                                     // DXN2UNORM
    {GL_COMPRESSED_SIGNED_RG_RGTC2, GL_RG, GL_INT, ComponentType::SNorm, true}, // DXN2SNORM
    {GL_COMPRESSED_RGBA_BPTC_UNORM_ARB, GL_RGBA, GL_UNSIGNED_INT_8_8_8_8, ComponentType::UNorm,
     true}, // BC7U
    {GL_COMPRESSED_RGB_BPTC_UNSIGNED_FLOAT_ARB, GL_RGB, GL_UNSIGNED_INT_8_8_8_8,
     ComponentType::Float, true}, // BC6H_UF16
    {GL_COMPRESSED_RGB_BPTC_SIGNED_FLOAT_ARB, GL_RGB, GL_UNSIGNED_INT_8_8_8_8, ComponentType::Float,
     true},                                                                    // BC6H_SF16
    {GL_RGBA8, GL_RGBA, GL_UNSIGNED_BYTE, ComponentType::UNorm, false},        // ASTC_2D_4X4
    {GL_RG8, GL_RG, GL_UNSIGNED_BYTE, ComponentType::UNorm, false},            // G8R8U
    {GL_RG8, GL_RG, GL_BYTE, ComponentType::SNorm, false},                     // G8R8S
    {GL_RGBA8, GL_BGRA, GL_UNSIGNED_BYTE, ComponentType::UNorm, false},        // BGRA8
    {GL_RGBA32F, GL_RGBA, GL_FLOAT, ComponentType::Float, false},              // RGBA32F
    {GL_RG32F, GL_RG, GL_FLOAT, ComponentType::Float, false},                  // RG32F
    {GL_R32F, GL_RED, GL_FLOAT, ComponentType::Float, false},                  // R32F
    {GL_R16F, GL_RED, GL_HALF_FLOAT, ComponentType::Float, false},             // R16F
    {GL_R16, GL_RED, GL_UNSIGNED_SHORT, ComponentType::UNorm, false},          // R16U
    {GL_R16_SNORM, GL_RED, GL_SHORT, ComponentType::SNorm, false},             // R16S
    {GL_R16UI, GL_RED_INTEGER, GL_UNSIGNED_SHORT, ComponentType::UInt, false}, // R16UI
    {GL_R16I, GL_RED_INTEGER, GL_SHORT, ComponentType::SInt, false},           // R16I
    {GL_RG16, GL_RG, GL_UNSIGNED_SHORT, ComponentType::UNorm, false},          // RG16
    {GL_RG16F, GL_RG, GL_HALF_FLOAT, ComponentType::Float, false},             // RG16F
    {GL_RG16UI, GL_RG_INTEGER, GL_UNSIGNED_SHORT, ComponentType::UInt, false}, // RG16UI
    {GL_RG16I, GL_RG_INTEGER, GL_SHORT, ComponentType::SInt, false},           // RG16I
    {GL_RG16_SNORM, GL_RG, GL_SHORT, ComponentType::SNorm, false},             // RG16S
    {GL_RGB32F, GL_RGB, GL_FLOAT, ComponentType::Float, false},                // RGB32F
    {GL_SRGB8_ALPHA8, GL_RGBA, GL_UNSIGNED_INT_8_8_8_8_REV, ComponentType::UNorm,
     false},                                                                   // RGBA8_SRGB
    {GL_RG8, GL_RG, GL_UNSIGNED_BYTE, ComponentType::UNorm, false},            // RG8U
    {GL_RG8, GL_RG, GL_BYTE, ComponentType::SNorm, false},                     // RG8S
    {GL_RG32UI, GL_RG_INTEGER, GL_UNSIGNED_INT, ComponentType::UInt, false},   // RG32UI
    {GL_R32UI, GL_RED_INTEGER, GL_UNSIGNED_INT, ComponentType::UInt, false},   // R32UI
    {GL_RGBA8, GL_RGBA, GL_UNSIGNED_BYTE, ComponentType::UNorm, false},        // ASTC_2D_8X8
    {GL_RGBA8, GL_RGBA, GL_UNSIGNED_BYTE, ComponentType::UNorm, false},        // ASTC_2D_8X5
    {GL_RGBA8, GL_RGBA, GL_UNSIGNED_BYTE, ComponentType::UNorm, false},        // ASTC_2D_5X4
    {GL_SRGB8_ALPHA8, GL_BGRA, GL_UNSIGNED_BYTE, ComponentType::UNorm, false}, // BGRA8
    // Compressed sRGB formats
    {GL_COMPRESSED_SRGB_ALPHA_S3TC_DXT1_EXT, GL_RGBA, GL_UNSIGNED_INT_8_8_8_8, ComponentType::UNorm,
     true}, // DXT1_SRGB
    {GL_COMPRESSED_SRGB_ALPHA_S3TC_DXT3_EXT, GL_RGBA, GL_UNSIGNED_INT_8_8_8_8, ComponentType::UNorm,
     true}, // DXT23_SRGB
    {GL_COMPRESSED_SRGB_ALPHA_S3TC_DXT5_EXT, GL_RGBA, GL_UNSIGNED_INT_8_8_8_8, ComponentType::UNorm,
     true}, // DXT45_SRGB
    {GL_COMPRESSED_SRGB_ALPHA_BPTC_UNORM_ARB, GL_RGBA, GL_UNSIGNED_INT_8_8_8_8,
     ComponentType::UNorm, true},                                              // BC7U_SRGB
    {GL_SRGB8_ALPHA8, GL_RGBA, GL_UNSIGNED_BYTE, ComponentType::UNorm, false}, // ASTC_2D_4X4_SRGB
    {GL_SRGB8_ALPHA8, GL_RGBA, GL_UNSIGNED_BYTE, ComponentType::UNorm, false}, // ASTC_2D_8X8_SRGB
    {GL_SRGB8_ALPHA8, GL_RGBA, GL_UNSIGNED_BYTE, ComponentType::UNorm, false}, // ASTC_2D_8X5_SRGB
    {GL_SRGB8_ALPHA8, GL_RGBA, GL_UNSIGNED_BYTE, ComponentType::UNorm, false}, // ASTC_2D_5X4_SRGB
    {GL_RGBA8, GL_RGBA, GL_UNSIGNED_BYTE, ComponentType::UNorm, false},        // ASTC_2D_5X5
    {GL_SRGB8_ALPHA8, GL_RGBA, GL_UNSIGNED_BYTE, ComponentType::UNorm, false}, // ASTC_2D_5X5_SRGB

    // Depth formats
    {GL_DEPTH_COMPONENT32F, GL_DEPTH_COMPONENT, GL_FLOAT, ComponentType::Float, false}, // Z32F
    {GL_DEPTH_COMPONENT16, GL_DEPTH_COMPONENT, GL_UNSIGNED_SHORT, ComponentType::UNorm,
     false}, // Z16

    // DepthStencil formats
    {GL_DEPTH24_STENCIL8, GL_DEPTH_STENCIL, GL_UNSIGNED_INT_24_8, ComponentType::UNorm,
     false}, // Z24S8
    {GL_DEPTH24_STENCIL8, GL_DEPTH_STENCIL, GL_UNSIGNED_INT_24_8, ComponentType::UNorm,
     false}, // S8Z24
    {GL_DEPTH32F_STENCIL8, GL_DEPTH_STENCIL, GL_FLOAT_32_UNSIGNED_INT_24_8_REV,
     ComponentType::Float, false}, // Z32FS8
}};

static GLenum SurfaceTargetToGL(SurfaceTarget target) {
    switch (target) {
    case SurfaceTarget::Texture1D:
        return GL_TEXTURE_1D;
    case SurfaceTarget::Texture2D:
        return GL_TEXTURE_2D;
    case SurfaceTarget::Texture3D:
        return GL_TEXTURE_3D;
    case SurfaceTarget::Texture1DArray:
        return GL_TEXTURE_1D_ARRAY;
    case SurfaceTarget::Texture2DArray:
        return GL_TEXTURE_2D_ARRAY;
    case SurfaceTarget::TextureCubemap:
        return GL_TEXTURE_CUBE_MAP;
    case SurfaceTarget::TextureCubeArray:
        return GL_TEXTURE_CUBE_MAP_ARRAY_ARB;
    }
    LOG_CRITICAL(Render_OpenGL, "Unimplemented texture target={}", static_cast<u32>(target));
    UNREACHABLE();
    return {};
}

static const FormatTuple& GetFormatTuple(PixelFormat pixel_format, ComponentType component_type) {
    ASSERT(static_cast<std::size_t>(pixel_format) < tex_format_tuples.size());
    auto& format = tex_format_tuples[static_cast<unsigned int>(pixel_format)];
    ASSERT(component_type == format.component_type);

    return format;
}

MathUtil::Rectangle<u32> SurfaceParams::GetRect(u32 mip_level) const {
    u32 actual_height{std::max(1U, unaligned_height >> mip_level)};
    if (IsPixelFormatASTC(pixel_format)) {
        // ASTC formats must stop at the ATSC block size boundary
        actual_height = Common::AlignDown(actual_height, GetASTCBlockSize(pixel_format).second);
    }
    return {0, actual_height, MipWidth(mip_level), 0};
}

template <bool morton_to_gl, PixelFormat format>
void MortonCopy(u32 stride, u32 block_height, u32 height, u32 block_depth, u32 depth, u8* gl_buffer,
                std::size_t gl_buffer_size, VAddr addr) {
    constexpr u32 bytes_per_pixel = GetBytesPerPixel(format);

    // With the BCn formats (DXT and DXN), each 4x4 tile is swizzled instead of just individual
    // pixel values.
    const u32 tile_size_x{GetDefaultBlockWidth(format)};
    const u32 tile_size_y{GetDefaultBlockHeight(format)};

    if (morton_to_gl) {
        const std::vector<u8> data =
            Tegra::Texture::UnswizzleTexture(addr, tile_size_x, tile_size_y, bytes_per_pixel,
                                             stride, height, depth, block_height, block_depth);
        const std::size_t size_to_copy{std::min(gl_buffer_size, data.size())};
        memcpy(gl_buffer, data.data(), size_to_copy);
    } else {
        Tegra::Texture::CopySwizzledData((stride + tile_size_x - 1) / tile_size_x,
                                         (height + tile_size_y - 1) / tile_size_y, depth,
                                         bytes_per_pixel, bytes_per_pixel, Memory::GetPointer(addr),
                                         gl_buffer, false, block_height, block_depth);
    }
}

using GLConversionArray = std::array<void (*)(u32, u32, u32, u32, u32, u8*, std::size_t, VAddr),
                                     VideoCore::Surface::MaxPixelFormat>;

static constexpr GLConversionArray morton_to_gl_fns = {
    // clang-format off
        MortonCopy<true, PixelFormat::ABGR8U>,
        MortonCopy<true, PixelFormat::ABGR8S>,
        MortonCopy<true, PixelFormat::ABGR8UI>,
        MortonCopy<true, PixelFormat::B5G6R5U>,
        MortonCopy<true, PixelFormat::A2B10G10R10U>,
        MortonCopy<true, PixelFormat::A1B5G5R5U>,
        MortonCopy<true, PixelFormat::R8U>,
        MortonCopy<true, PixelFormat::R8UI>,
        MortonCopy<true, PixelFormat::RGBA16F>,
        MortonCopy<true, PixelFormat::RGBA16U>,
        MortonCopy<true, PixelFormat::RGBA16UI>,
        MortonCopy<true, PixelFormat::R11FG11FB10F>,
        MortonCopy<true, PixelFormat::RGBA32UI>,
        MortonCopy<true, PixelFormat::DXT1>,
        MortonCopy<true, PixelFormat::DXT23>,
        MortonCopy<true, PixelFormat::DXT45>,
        MortonCopy<true, PixelFormat::DXN1>,
        MortonCopy<true, PixelFormat::DXN2UNORM>,
        MortonCopy<true, PixelFormat::DXN2SNORM>,
        MortonCopy<true, PixelFormat::BC7U>,
        MortonCopy<true, PixelFormat::BC6H_UF16>,
        MortonCopy<true, PixelFormat::BC6H_SF16>,
        MortonCopy<true, PixelFormat::ASTC_2D_4X4>,
        MortonCopy<true, PixelFormat::G8R8U>,
        MortonCopy<true, PixelFormat::G8R8S>,
        MortonCopy<true, PixelFormat::BGRA8>,
        MortonCopy<true, PixelFormat::RGBA32F>,
        MortonCopy<true, PixelFormat::RG32F>,
        MortonCopy<true, PixelFormat::R32F>,
        MortonCopy<true, PixelFormat::R16F>,
        MortonCopy<true, PixelFormat::R16U>,
        MortonCopy<true, PixelFormat::R16S>,
        MortonCopy<true, PixelFormat::R16UI>,
        MortonCopy<true, PixelFormat::R16I>,
        MortonCopy<true, PixelFormat::RG16>,
        MortonCopy<true, PixelFormat::RG16F>,
        MortonCopy<true, PixelFormat::RG16UI>,
        MortonCopy<true, PixelFormat::RG16I>,
        MortonCopy<true, PixelFormat::RG16S>,
        MortonCopy<true, PixelFormat::RGB32F>,
        MortonCopy<true, PixelFormat::RGBA8_SRGB>,
        MortonCopy<true, PixelFormat::RG8U>,
        MortonCopy<true, PixelFormat::RG8S>,
        MortonCopy<true, PixelFormat::RG32UI>,
        MortonCopy<true, PixelFormat::R32UI>,
        MortonCopy<true, PixelFormat::ASTC_2D_8X8>,
        MortonCopy<true, PixelFormat::ASTC_2D_8X5>,
        MortonCopy<true, PixelFormat::ASTC_2D_5X4>,
        MortonCopy<true, PixelFormat::BGRA8_SRGB>,
        MortonCopy<true, PixelFormat::DXT1_SRGB>,
        MortonCopy<true, PixelFormat::DXT23_SRGB>,
        MortonCopy<true, PixelFormat::DXT45_SRGB>,
        MortonCopy<true, PixelFormat::BC7U_SRGB>,
        MortonCopy<true, PixelFormat::ASTC_2D_4X4_SRGB>,
        MortonCopy<true, PixelFormat::ASTC_2D_8X8_SRGB>,
        MortonCopy<true, PixelFormat::ASTC_2D_8X5_SRGB>,
        MortonCopy<true, PixelFormat::ASTC_2D_5X4_SRGB>,
        MortonCopy<true, PixelFormat::ASTC_2D_5X5>,
        MortonCopy<true, PixelFormat::ASTC_2D_5X5_SRGB>,
        MortonCopy<true, PixelFormat::Z32F>,
        MortonCopy<true, PixelFormat::Z16>,
        MortonCopy<true, PixelFormat::Z24S8>,
        MortonCopy<true, PixelFormat::S8Z24>,
        MortonCopy<true, PixelFormat::Z32FS8>,
    // clang-format on
};

static constexpr GLConversionArray gl_to_morton_fns = {
    // clang-format off
        MortonCopy<false, PixelFormat::ABGR8U>,
        MortonCopy<false, PixelFormat::ABGR8S>,
        MortonCopy<false, PixelFormat::ABGR8UI>,
        MortonCopy<false, PixelFormat::B5G6R5U>,
        MortonCopy<false, PixelFormat::A2B10G10R10U>,
        MortonCopy<false, PixelFormat::A1B5G5R5U>,
        MortonCopy<false, PixelFormat::R8U>,
        MortonCopy<false, PixelFormat::R8UI>,
        MortonCopy<false, PixelFormat::RGBA16F>,
        MortonCopy<false, PixelFormat::RGBA16U>,
        MortonCopy<false, PixelFormat::RGBA16UI>,
        MortonCopy<false, PixelFormat::R11FG11FB10F>,
        MortonCopy<false, PixelFormat::RGBA32UI>,
        MortonCopy<false, PixelFormat::DXT1>,
        MortonCopy<false, PixelFormat::DXT23>,
        MortonCopy<false, PixelFormat::DXT45>,
        MortonCopy<false, PixelFormat::DXN1>,
        MortonCopy<false, PixelFormat::DXN2UNORM>,
        MortonCopy<false, PixelFormat::DXN2SNORM>,
        MortonCopy<false, PixelFormat::BC7U>,
        MortonCopy<false, PixelFormat::BC6H_UF16>,
        MortonCopy<false, PixelFormat::BC6H_SF16>,
        // TODO(Subv): Swizzling ASTC formats are not supported
        nullptr,
        MortonCopy<false, PixelFormat::G8R8U>,
        MortonCopy<false, PixelFormat::G8R8S>,
        MortonCopy<false, PixelFormat::BGRA8>,
        MortonCopy<false, PixelFormat::RGBA32F>,
        MortonCopy<false, PixelFormat::RG32F>,
        MortonCopy<false, PixelFormat::R32F>,
        MortonCopy<false, PixelFormat::R16F>,
        MortonCopy<false, PixelFormat::R16U>,
        MortonCopy<false, PixelFormat::R16S>,
        MortonCopy<false, PixelFormat::R16UI>,
        MortonCopy<false, PixelFormat::R16I>,
        MortonCopy<false, PixelFormat::RG16>,
        MortonCopy<false, PixelFormat::RG16F>,
        MortonCopy<false, PixelFormat::RG16UI>,
        MortonCopy<false, PixelFormat::RG16I>,
        MortonCopy<false, PixelFormat::RG16S>,
        MortonCopy<false, PixelFormat::RGB32F>,
        MortonCopy<false, PixelFormat::RGBA8_SRGB>,
        MortonCopy<false, PixelFormat::RG8U>,
        MortonCopy<false, PixelFormat::RG8S>,
        MortonCopy<false, PixelFormat::RG32UI>,
        MortonCopy<false, PixelFormat::R32UI>,
        nullptr,
        nullptr,
        nullptr,
        MortonCopy<false, PixelFormat::BGRA8_SRGB>,
        MortonCopy<false, PixelFormat::DXT1_SRGB>,
        MortonCopy<false, PixelFormat::DXT23_SRGB>,
        MortonCopy<false, PixelFormat::DXT45_SRGB>,
        MortonCopy<false, PixelFormat::BC7U_SRGB>,
        nullptr,
        nullptr,
        nullptr,
        nullptr,
        nullptr,
        nullptr,
        MortonCopy<false, PixelFormat::Z32F>,
        MortonCopy<false, PixelFormat::Z16>,
        MortonCopy<false, PixelFormat::Z24S8>,
        MortonCopy<false, PixelFormat::S8Z24>,
        MortonCopy<false, PixelFormat::Z32FS8>,
    // clang-format on
};

void SwizzleFunc(const GLConversionArray& functions, const SurfaceParams& params,
                 std::vector<u8>& gl_buffer, u32 mip_level) {
    u32 depth = params.MipDepth(mip_level);
    if (params.target == SurfaceTarget::Texture2D) {
        // TODO(Blinkhawk): Eliminate this condition once all texture types are implemented.
        depth = 1U;
    }
    if (params.is_layered) {
        u64 offset = params.GetMipmapLevelOffset(mip_level);
        u64 offset_gl = 0;
        u64 layer_size = params.LayerMemorySize();
        u64 gl_size = params.LayerSizeGL(mip_level);
        for (u32 i = 0; i < params.depth; i++) {
            functions[static_cast<std::size_t>(params.pixel_format)](
                params.MipWidth(mip_level), params.MipBlockHeight(mip_level),
                params.MipHeight(mip_level), params.MipBlockDepth(mip_level), 1,
                gl_buffer.data() + offset_gl, gl_size, params.addr + offset);
            offset += layer_size;
            offset_gl += gl_size;
        }
    } else {
        u64 offset = params.GetMipmapLevelOffset(mip_level);
        functions[static_cast<std::size_t>(params.pixel_format)](
            params.MipWidth(mip_level), params.MipBlockHeight(mip_level),
            params.MipHeight(mip_level), params.MipBlockDepth(mip_level), depth, gl_buffer.data(),
            gl_buffer.size(), params.addr + offset);
    }
}

static bool BlitSurface(const Surface& src_surface, const Surface& dst_surface,
                        GLuint read_fb_handle, GLuint draw_fb_handle, GLenum src_attachment = 0,
                        GLenum dst_attachment = 0, std::size_t cubemap_face = 0) {

    const auto& src_params{src_surface->GetSurfaceParams()};
    const auto& dst_params{dst_surface->GetSurfaceParams()};

    OpenGLState prev_state{OpenGLState::GetCurState()};
    SCOPE_EXIT({ prev_state.Apply(); });

    OpenGLState state;
    state.draw.read_framebuffer = read_fb_handle;
    state.draw.draw_framebuffer = draw_fb_handle;
    // Set sRGB enabled if the destination surfaces need it
    state.framebuffer_srgb.enabled = dst_params.srgb_conversion;
    state.Apply();

    u32 buffers{};

    if (src_params.type == SurfaceType::ColorTexture) {
        switch (src_params.target) {
        case SurfaceTarget::Texture2D:
            glFramebufferTexture2D(GL_READ_FRAMEBUFFER, GL_COLOR_ATTACHMENT0 + src_attachment,
                                   GL_TEXTURE_2D, src_surface->Texture().handle, 0);
            glFramebufferTexture2D(GL_READ_FRAMEBUFFER, GL_DEPTH_STENCIL_ATTACHMENT, GL_TEXTURE_2D,
                                   0, 0);
            break;
        case SurfaceTarget::TextureCubemap:
            glFramebufferTexture2D(
                GL_READ_FRAMEBUFFER, GL_COLOR_ATTACHMENT0 + src_attachment,
                static_cast<GLenum>(GL_TEXTURE_CUBE_MAP_POSITIVE_X + cubemap_face),
                src_surface->Texture().handle, 0);
            glFramebufferTexture2D(
                GL_READ_FRAMEBUFFER, GL_DEPTH_STENCIL_ATTACHMENT,
                static_cast<GLenum>(GL_TEXTURE_CUBE_MAP_POSITIVE_X + cubemap_face), 0, 0);
            break;
        case SurfaceTarget::Texture2DArray:
            glFramebufferTextureLayer(GL_READ_FRAMEBUFFER, GL_COLOR_ATTACHMENT0 + src_attachment,
                                      src_surface->Texture().handle, 0, 0);
            glFramebufferTextureLayer(GL_READ_FRAMEBUFFER, GL_DEPTH_STENCIL_ATTACHMENT, 0, 0, 0);
            break;
        case SurfaceTarget::Texture3D:
            glFramebufferTexture3D(GL_READ_FRAMEBUFFER, GL_COLOR_ATTACHMENT0 + src_attachment,
                                   SurfaceTargetToGL(src_params.target),
                                   src_surface->Texture().handle, 0, 0);
            glFramebufferTexture3D(GL_READ_FRAMEBUFFER, GL_DEPTH_STENCIL_ATTACHMENT,
                                   SurfaceTargetToGL(src_params.target), 0, 0, 0);
            break;
        default:
            glFramebufferTexture2D(GL_READ_FRAMEBUFFER, GL_COLOR_ATTACHMENT0 + src_attachment,
                                   GL_TEXTURE_2D, src_surface->Texture().handle, 0);
            glFramebufferTexture2D(GL_READ_FRAMEBUFFER, GL_DEPTH_STENCIL_ATTACHMENT, GL_TEXTURE_2D,
                                   0, 0);
            break;
        }

        switch (dst_params.target) {
        case SurfaceTarget::Texture2D:
            glFramebufferTexture2D(GL_DRAW_FRAMEBUFFER, GL_COLOR_ATTACHMENT0 + dst_attachment,
                                   GL_TEXTURE_2D, dst_surface->Texture().handle, 0);
            glFramebufferTexture2D(GL_DRAW_FRAMEBUFFER, GL_DEPTH_STENCIL_ATTACHMENT, GL_TEXTURE_2D,
                                   0, 0);
            break;
        case SurfaceTarget::TextureCubemap:
            glFramebufferTexture2D(
                GL_DRAW_FRAMEBUFFER, GL_COLOR_ATTACHMENT0 + dst_attachment,
                static_cast<GLenum>(GL_TEXTURE_CUBE_MAP_POSITIVE_X + cubemap_face),
                dst_surface->Texture().handle, 0);
            glFramebufferTexture2D(
                GL_DRAW_FRAMEBUFFER, GL_DEPTH_STENCIL_ATTACHMENT,
                static_cast<GLenum>(GL_TEXTURE_CUBE_MAP_POSITIVE_X + cubemap_face), 0, 0);
            break;
        case SurfaceTarget::Texture2DArray:
            glFramebufferTextureLayer(GL_DRAW_FRAMEBUFFER, GL_COLOR_ATTACHMENT0 + dst_attachment,
                                      dst_surface->Texture().handle, 0, 0);
            glFramebufferTextureLayer(GL_DRAW_FRAMEBUFFER, GL_DEPTH_STENCIL_ATTACHMENT, 0, 0, 0);
            break;

        case SurfaceTarget::Texture3D:
            glFramebufferTexture3D(GL_DRAW_FRAMEBUFFER, GL_COLOR_ATTACHMENT0 + dst_attachment,
                                   SurfaceTargetToGL(dst_params.target),
                                   dst_surface->Texture().handle, 0, 0);
            glFramebufferTexture3D(GL_DRAW_FRAMEBUFFER, GL_DEPTH_STENCIL_ATTACHMENT,
                                   SurfaceTargetToGL(dst_params.target), 0, 0, 0);
            break;
        default:
            glFramebufferTexture2D(GL_DRAW_FRAMEBUFFER, GL_COLOR_ATTACHMENT0 + dst_attachment,
                                   GL_TEXTURE_2D, dst_surface->Texture().handle, 0);
            glFramebufferTexture2D(GL_DRAW_FRAMEBUFFER, GL_DEPTH_STENCIL_ATTACHMENT, GL_TEXTURE_2D,
                                   0, 0);
            break;
        }

        buffers = GL_COLOR_BUFFER_BIT;
    } else if (src_params.type == SurfaceType::Depth) {
        glFramebufferTexture2D(GL_READ_FRAMEBUFFER, GL_COLOR_ATTACHMENT0 + src_attachment,
                               GL_TEXTURE_2D, 0, 0);
        glFramebufferTexture2D(GL_READ_FRAMEBUFFER, GL_DEPTH_ATTACHMENT, GL_TEXTURE_2D,
                               src_surface->Texture().handle, 0);
        glFramebufferTexture2D(GL_READ_FRAMEBUFFER, GL_STENCIL_ATTACHMENT, GL_TEXTURE_2D, 0, 0);

        glFramebufferTexture2D(GL_DRAW_FRAMEBUFFER, GL_COLOR_ATTACHMENT0 + dst_attachment,
                               GL_TEXTURE_2D, 0, 0);
        glFramebufferTexture2D(GL_DRAW_FRAMEBUFFER, GL_DEPTH_ATTACHMENT, GL_TEXTURE_2D,
                               dst_surface->Texture().handle, 0);
        glFramebufferTexture2D(GL_DRAW_FRAMEBUFFER, GL_STENCIL_ATTACHMENT, GL_TEXTURE_2D, 0, 0);

        buffers = GL_DEPTH_BUFFER_BIT;
    } else if (src_params.type == SurfaceType::DepthStencil) {
        glFramebufferTexture2D(GL_READ_FRAMEBUFFER, GL_COLOR_ATTACHMENT0 + src_attachment,
                               GL_TEXTURE_2D, 0, 0);
        glFramebufferTexture2D(GL_READ_FRAMEBUFFER, GL_DEPTH_STENCIL_ATTACHMENT, GL_TEXTURE_2D,
                               src_surface->Texture().handle, 0);

        glFramebufferTexture2D(GL_DRAW_FRAMEBUFFER, GL_COLOR_ATTACHMENT0 + dst_attachment,
                               GL_TEXTURE_2D, 0, 0);
        glFramebufferTexture2D(GL_DRAW_FRAMEBUFFER, GL_DEPTH_STENCIL_ATTACHMENT, GL_TEXTURE_2D,
                               dst_surface->Texture().handle, 0);

        buffers = GL_DEPTH_BUFFER_BIT | GL_STENCIL_BUFFER_BIT;
    }

    const auto& rect{src_params.GetRect()};
    glBlitFramebuffer(rect.left, rect.bottom, rect.right, rect.top, rect.left, rect.bottom,
                      rect.right, rect.top, buffers,
                      buffers == GL_COLOR_BUFFER_BIT ? GL_LINEAR : GL_NEAREST);

    return true;
}

static void FastCopySurface(const Surface& src_surface, const Surface& dst_surface) {
    const auto& src_params{src_surface->GetSurfaceParams()};
    const auto& dst_params{dst_surface->GetSurfaceParams()};

    const u32 width{std::min(src_params.width, dst_params.width)};
    const u32 height{std::min(src_params.height, dst_params.height)};

    glCopyImageSubData(src_surface->Texture().handle, SurfaceTargetToGL(src_params.target), 0, 0, 0,
                       0, dst_surface->Texture().handle, SurfaceTargetToGL(dst_params.target), 0, 0,
                       0, 0, width, height, 1);
}

static void CopySurface(const Surface& src_surface, const Surface& dst_surface,
                        GLuint copy_pbo_handle, GLenum src_attachment = 0,
                        GLenum dst_attachment = 0, std::size_t cubemap_face = 0) {
    ASSERT_MSG(dst_attachment == 0, "Unimplemented");

    const auto& src_params{src_surface->GetSurfaceParams()};
    const auto& dst_params{dst_surface->GetSurfaceParams()};

    auto source_format = GetFormatTuple(src_params.pixel_format, src_params.component_type);
    auto dest_format = GetFormatTuple(dst_params.pixel_format, dst_params.component_type);

    std::size_t buffer_size = std::max(src_params.size_in_bytes, dst_params.size_in_bytes);

    glBindBuffer(GL_PIXEL_PACK_BUFFER, copy_pbo_handle);
    glBufferData(GL_PIXEL_PACK_BUFFER, buffer_size, nullptr, GL_STREAM_DRAW_ARB);
    if (source_format.compressed) {
        glGetCompressedTextureImage(src_surface->Texture().handle, src_attachment,
                                    static_cast<GLsizei>(src_params.size_in_bytes), nullptr);
    } else {
        glGetTextureImage(src_surface->Texture().handle, src_attachment, source_format.format,
                          source_format.type, static_cast<GLsizei>(src_params.size_in_bytes),
                          nullptr);
    }
    // If the new texture is bigger than the previous one, we need to fill in the rest with data
    // from the CPU.
    if (src_params.size_in_bytes < dst_params.size_in_bytes) {
        // Upload the rest of the memory.
        if (dst_params.is_tiled) {
            // TODO(Subv): We might have to de-tile the subtexture and re-tile it with the rest
            // of the data in this case. Games like Super Mario Odyssey seem to hit this case
            // when drawing, it re-uses the memory of a previous texture as a bigger framebuffer
            // but it doesn't clear it beforehand, the texture is already full of zeros.
            LOG_DEBUG(HW_GPU, "Trying to upload extra texture data from the CPU during "
                              "reinterpretation but the texture is tiled.");
        }
        std::size_t remaining_size = dst_params.size_in_bytes - src_params.size_in_bytes;
        std::vector<u8> data(remaining_size);
        std::memcpy(data.data(), Memory::GetPointer(dst_params.addr + src_params.size_in_bytes),
                    data.size());

        glBufferSubData(GL_PIXEL_PACK_BUFFER, src_params.size_in_bytes, remaining_size,
                        data.data());
    }

    glBindBuffer(GL_PIXEL_PACK_BUFFER, 0);

    const GLsizei width{static_cast<GLsizei>(
        std::min(src_params.GetRect().GetWidth(), dst_params.GetRect().GetWidth()))};
    const GLsizei height{static_cast<GLsizei>(
        std::min(src_params.GetRect().GetHeight(), dst_params.GetRect().GetHeight()))};

    glBindBuffer(GL_PIXEL_UNPACK_BUFFER, copy_pbo_handle);
    if (dest_format.compressed) {
        LOG_CRITICAL(HW_GPU, "Compressed copy is unimplemented!");
        UNREACHABLE();
    } else {
        switch (dst_params.target) {
        case SurfaceTarget::Texture1D:
            glTextureSubImage1D(dst_surface->Texture().handle, 0, 0, width, dest_format.format,
                                dest_format.type, nullptr);
            break;
        case SurfaceTarget::Texture2D:
            glTextureSubImage2D(dst_surface->Texture().handle, 0, 0, 0, width, height,
                                dest_format.format, dest_format.type, nullptr);
            break;
        case SurfaceTarget::Texture3D:
        case SurfaceTarget::Texture2DArray:
        case SurfaceTarget::TextureCubeArray:
            glTextureSubImage3D(dst_surface->Texture().handle, 0, 0, 0, 0, width, height,
                                static_cast<GLsizei>(dst_params.depth), dest_format.format,
                                dest_format.type, nullptr);
            break;
        case SurfaceTarget::TextureCubemap:
            glTextureSubImage3D(dst_surface->Texture().handle, 0, 0, 0,
                                static_cast<GLint>(cubemap_face), width, height, 1,
                                dest_format.format, dest_format.type, nullptr);
            break;
        default:
            LOG_CRITICAL(Render_OpenGL, "Unimplemented surface target={}",
                         static_cast<u32>(dst_params.target));
            UNREACHABLE();
        }
        glBindBuffer(GL_PIXEL_UNPACK_BUFFER, 0);
    }
}

CachedSurface::CachedSurface(const SurfaceParams& params)
    : params(params), gl_target(SurfaceTargetToGL(params.target)),
      cached_size_in_bytes(params.size_in_bytes) {
    texture.Create();
    const auto& rect{params.GetRect()};

    // Keep track of previous texture bindings
    OpenGLState cur_state = OpenGLState::GetCurState();
    const auto& old_tex = cur_state.texture_units[0];
    SCOPE_EXIT({
        cur_state.texture_units[0] = old_tex;
        cur_state.Apply();
    });

    cur_state.texture_units[0].texture = texture.handle;
    cur_state.texture_units[0].target = SurfaceTargetToGL(params.target);
    cur_state.Apply();
    glActiveTexture(GL_TEXTURE0);

    const auto& format_tuple = GetFormatTuple(params.pixel_format, params.component_type);
    if (!format_tuple.compressed) {
        // Only pre-create the texture for non-compressed textures.
        switch (params.target) {
        case SurfaceTarget::Texture1D:
            glTexStorage1D(SurfaceTargetToGL(params.target), params.max_mip_level,
                           format_tuple.internal_format, rect.GetWidth());
            break;
        case SurfaceTarget::Texture2D:
        case SurfaceTarget::TextureCubemap:
            glTexStorage2D(SurfaceTargetToGL(params.target), params.max_mip_level,
                           format_tuple.internal_format, rect.GetWidth(), rect.GetHeight());
            break;
        case SurfaceTarget::Texture3D:
        case SurfaceTarget::Texture2DArray:
        case SurfaceTarget::TextureCubeArray:
            glTexStorage3D(SurfaceTargetToGL(params.target), params.max_mip_level,
                           format_tuple.internal_format, rect.GetWidth(), rect.GetHeight(),
                           params.depth);
            break;
        default:
            LOG_CRITICAL(Render_OpenGL, "Unimplemented surface target={}",
                         static_cast<u32>(params.target));
            UNREACHABLE();
            glTexStorage2D(GL_TEXTURE_2D, params.max_mip_level, format_tuple.internal_format,
                           rect.GetWidth(), rect.GetHeight());
        }
    }

    glTexParameteri(SurfaceTargetToGL(params.target), GL_TEXTURE_MIN_FILTER, GL_LINEAR);
    glTexParameteri(SurfaceTargetToGL(params.target), GL_TEXTURE_MAG_FILTER, GL_LINEAR);
    glTexParameteri(SurfaceTargetToGL(params.target), GL_TEXTURE_WRAP_S, GL_CLAMP_TO_EDGE);
    glTexParameteri(SurfaceTargetToGL(params.target), GL_TEXTURE_WRAP_T, GL_CLAMP_TO_EDGE);
    glTexParameteri(SurfaceTargetToGL(params.target), GL_TEXTURE_MAX_LEVEL,
                    params.max_mip_level - 1);
    if (params.max_mip_level == 1) {
        glTexParameterf(SurfaceTargetToGL(params.target), GL_TEXTURE_LOD_BIAS, 1000.0);
    }

    LabelGLObject(GL_TEXTURE, texture.handle, params.addr,
                  SurfaceParams::SurfaceTargetName(params.target));

    // Clamp size to mapped GPU memory region
    // TODO(bunnei): Super Mario Odyssey maps a 0x40000 byte region and then uses it for a 0x80000
    // R32F render buffer. We do not yet know if this is a game bug or something else, but this
    // check is necessary to prevent flushing from overwriting unmapped memory.

    auto& memory_manager{Core::System::GetInstance().GPU().MemoryManager()};
    const u64 max_size{memory_manager.GetRegionEnd(params.gpu_addr) - params.gpu_addr};
    if (cached_size_in_bytes > max_size) {
        LOG_ERROR(HW_GPU, "Surface size {} exceeds region size {}", params.size_in_bytes, max_size);
        cached_size_in_bytes = max_size;
    }
}

static void ConvertS8Z24ToZ24S8(std::vector<u8>& data, u32 width, u32 height, bool reverse) {
    union S8Z24 {
        BitField<0, 24, u32> z24;
        BitField<24, 8, u32> s8;
    };
    static_assert(sizeof(S8Z24) == 4, "S8Z24 is incorrect size");

    union Z24S8 {
        BitField<0, 8, u32> s8;
        BitField<8, 24, u32> z24;
    };
    static_assert(sizeof(Z24S8) == 4, "Z24S8 is incorrect size");

    S8Z24 s8z24_pixel{};
    Z24S8 z24s8_pixel{};
    constexpr auto bpp{GetBytesPerPixel(PixelFormat::S8Z24)};
    for (std::size_t y = 0; y < height; ++y) {
        for (std::size_t x = 0; x < width; ++x) {
            const std::size_t offset{bpp * (y * width + x)};
            if (reverse) {
                std::memcpy(&z24s8_pixel, &data[offset], sizeof(Z24S8));
                s8z24_pixel.s8.Assign(z24s8_pixel.s8);
                s8z24_pixel.z24.Assign(z24s8_pixel.z24);
                std::memcpy(&data[offset], &s8z24_pixel, sizeof(S8Z24));
            } else {
                std::memcpy(&s8z24_pixel, &data[offset], sizeof(S8Z24));
                z24s8_pixel.s8.Assign(s8z24_pixel.s8);
                z24s8_pixel.z24.Assign(s8z24_pixel.z24);
                std::memcpy(&data[offset], &z24s8_pixel, sizeof(Z24S8));
            }
        }
    }
}

static void ConvertG8R8ToR8G8(std::vector<u8>& data, u32 width, u32 height) {
    constexpr auto bpp{GetBytesPerPixel(PixelFormat::G8R8U)};
    for (std::size_t y = 0; y < height; ++y) {
        for (std::size_t x = 0; x < width; ++x) {
            const std::size_t offset{bpp * (y * width + x)};
            const u8 temp{data[offset]};
            data[offset] = data[offset + 1];
            data[offset + 1] = temp;
        }
    }
}

/**
 * Helper function to perform software conversion (as needed) when loading a buffer from Switch
 * memory. This is for Maxwell pixel formats that cannot be represented as-is in OpenGL or with
 * typical desktop GPUs.
 */
static void ConvertFormatAsNeeded_LoadGLBuffer(std::vector<u8>& data, PixelFormat pixel_format,
                                               u32 width, u32 height, u32 depth) {
    switch (pixel_format) {
    case PixelFormat::ASTC_2D_4X4:
    case PixelFormat::ASTC_2D_8X8:
    case PixelFormat::ASTC_2D_8X5:
    case PixelFormat::ASTC_2D_5X4:
    case PixelFormat::ASTC_2D_5X5:
    case PixelFormat::ASTC_2D_4X4_SRGB:
    case PixelFormat::ASTC_2D_8X8_SRGB:
    case PixelFormat::ASTC_2D_8X5_SRGB:
    case PixelFormat::ASTC_2D_5X4_SRGB:
    case PixelFormat::ASTC_2D_5X5_SRGB: {
        // Convert ASTC pixel formats to RGBA8, as most desktop GPUs do not support ASTC.
        u32 block_width{};
        u32 block_height{};
        std::tie(block_width, block_height) = GetASTCBlockSize(pixel_format);
        data =
            Tegra::Texture::ASTC::Decompress(data, width, height, depth, block_width, block_height);
        break;
    }
    case PixelFormat::S8Z24:
        // Convert the S8Z24 depth format to Z24S8, as OpenGL does not support S8Z24.
        ConvertS8Z24ToZ24S8(data, width, height, false);
        break;

    case PixelFormat::G8R8U:
    case PixelFormat::G8R8S:
        // Convert the G8R8 color format to R8G8, as OpenGL does not support G8R8.
        ConvertG8R8ToR8G8(data, width, height);
        break;
    }
}

/**
 * Helper function to perform software conversion (as needed) when flushing a buffer from OpenGL to
 * Switch memory. This is for Maxwell pixel formats that cannot be represented as-is in OpenGL or
 * with typical desktop GPUs.
 */
static void ConvertFormatAsNeeded_FlushGLBuffer(std::vector<u8>& data, PixelFormat pixel_format,
                                                u32 width, u32 height) {
    switch (pixel_format) {
    case PixelFormat::G8R8U:
    case PixelFormat::G8R8S:
    case PixelFormat::ASTC_2D_4X4:
    case PixelFormat::ASTC_2D_8X8:
    case PixelFormat::ASTC_2D_4X4_SRGB:
    case PixelFormat::ASTC_2D_8X8_SRGB: {
        LOG_CRITICAL(HW_GPU, "Conversion of format {} after texture flushing is not implemented",
                     static_cast<u32>(pixel_format));
        UNREACHABLE();
        break;
    }
    case PixelFormat::S8Z24:
        // Convert the Z24S8 depth format to S8Z24, as OpenGL does not support S8Z24.
        ConvertS8Z24ToZ24S8(data, width, height, true);
        break;
    }
}

MICROPROFILE_DEFINE(OpenGL_SurfaceLoad, "OpenGL", "Surface Load", MP_RGB(128, 64, 192));
void CachedSurface::LoadGLBuffer() {
    MICROPROFILE_SCOPE(OpenGL_SurfaceLoad);
    gl_buffer.resize(params.max_mip_level);
    for (u32 i = 0; i < params.max_mip_level; i++)
        gl_buffer[i].resize(params.GetMipmapSizeGL(i));
    if (params.is_tiled) {
        ASSERT_MSG(params.block_width == 1, "Block width is defined as {} on texture type {}",
                   params.block_width, static_cast<u32>(params.target));
        for (u32 i = 0; i < params.max_mip_level; i++)
            SwizzleFunc(morton_to_gl_fns, params, gl_buffer[i], i);
    } else {
        const auto texture_src_data{Memory::GetPointer(params.addr)};
        const auto texture_src_data_end{texture_src_data + params.size_in_bytes_gl};
        gl_buffer[0].assign(texture_src_data, texture_src_data_end);
    }
    for (u32 i = 0; i < params.max_mip_level; i++)
        ConvertFormatAsNeeded_LoadGLBuffer(gl_buffer[i], params.pixel_format, params.MipWidth(i),
                                           params.MipHeight(i), params.MipDepth(i));
}

MICROPROFILE_DEFINE(OpenGL_SurfaceFlush, "OpenGL", "Surface Flush", MP_RGB(128, 192, 64));
void CachedSurface::FlushGLBuffer() {
    MICROPROFILE_SCOPE(OpenGL_SurfaceFlush);

    ASSERT_MSG(!IsPixelFormatASTC(params.pixel_format), "Unimplemented");

    // OpenGL temporary buffer needs to be big enough to store raw texture size
    gl_buffer.resize(1);
    gl_buffer[0].resize(GetSizeInBytes());

    const FormatTuple& tuple = GetFormatTuple(params.pixel_format, params.component_type);
    // Ensure no bad interactions with GL_UNPACK_ALIGNMENT
    ASSERT(params.width * GetBytesPerPixel(params.pixel_format) % 4 == 0);
    glPixelStorei(GL_PACK_ROW_LENGTH, static_cast<GLint>(params.width));
    ASSERT(!tuple.compressed);
    glBindBuffer(GL_PIXEL_PACK_BUFFER, 0);
    glGetTextureImage(texture.handle, 0, tuple.format, tuple.type,
                      static_cast<GLsizei>(gl_buffer[0].size()), gl_buffer[0].data());
    glPixelStorei(GL_PACK_ROW_LENGTH, 0);
    ConvertFormatAsNeeded_FlushGLBuffer(gl_buffer[0], params.pixel_format, params.width,
                                        params.height);
    ASSERT(params.type != SurfaceType::Fill);
    const u8* const texture_src_data = Memory::GetPointer(params.addr);
    ASSERT(texture_src_data);
    if (params.is_tiled) {
        ASSERT_MSG(params.block_width == 1, "Block width is defined as {} on texture type {}",
                   params.block_width, static_cast<u32>(params.target));

        SwizzleFunc(gl_to_morton_fns, params, gl_buffer[0], 0);
    } else {
        std::memcpy(Memory::GetPointer(GetAddr()), gl_buffer[0].data(), GetSizeInBytes());
    }
}

void CachedSurface::UploadGLMipmapTexture(u32 mip_map, GLuint read_fb_handle,
                                          GLuint draw_fb_handle) {
    const auto& rect{params.GetRect(mip_map)};

    // Load data from memory to the surface
    const GLint x0 = static_cast<GLint>(rect.left);
    const GLint y0 = static_cast<GLint>(rect.bottom);
    std::size_t buffer_offset =
        static_cast<std::size_t>(static_cast<std::size_t>(y0) * params.MipWidth(mip_map) +
                                 static_cast<std::size_t>(x0)) *
        GetBytesPerPixel(params.pixel_format);

    const FormatTuple& tuple = GetFormatTuple(params.pixel_format, params.component_type);
    const GLuint target_tex = texture.handle;
    OpenGLState cur_state = OpenGLState::GetCurState();

    const auto& old_tex = cur_state.texture_units[0];
    SCOPE_EXIT({
        cur_state.texture_units[0] = old_tex;
        cur_state.Apply();
    });
    cur_state.texture_units[0].texture = target_tex;
    cur_state.texture_units[0].target = SurfaceTargetToGL(params.target);
    cur_state.Apply();

    // Ensure no bad interactions with GL_UNPACK_ALIGNMENT
    ASSERT(params.MipWidth(mip_map) * GetBytesPerPixel(params.pixel_format) % 4 == 0);
    glPixelStorei(GL_UNPACK_ROW_LENGTH, static_cast<GLint>(params.MipWidth(mip_map)));

    GLsizei image_size = static_cast<GLsizei>(params.GetMipmapSizeGL(mip_map, false));
    glActiveTexture(GL_TEXTURE0);
    if (tuple.compressed) {
        switch (params.target) {
        case SurfaceTarget::Texture2D:
            glCompressedTexImage2D(SurfaceTargetToGL(params.target), mip_map, tuple.internal_format,
                                   static_cast<GLsizei>(params.MipWidth(mip_map)),
                                   static_cast<GLsizei>(params.MipHeight(mip_map)), 0, image_size,
                                   &gl_buffer[mip_map][buffer_offset]);
            break;
        case SurfaceTarget::Texture3D:
            glCompressedTexImage3D(SurfaceTargetToGL(params.target), mip_map, tuple.internal_format,
                                   static_cast<GLsizei>(params.MipWidth(mip_map)),
                                   static_cast<GLsizei>(params.MipHeight(mip_map)),
                                   static_cast<GLsizei>(params.MipDepth(mip_map)), 0, image_size,
                                   &gl_buffer[mip_map][buffer_offset]);
            break;
        case SurfaceTarget::Texture2DArray:
        case SurfaceTarget::TextureCubeArray:
            glCompressedTexImage3D(SurfaceTargetToGL(params.target), mip_map, tuple.internal_format,
                                   static_cast<GLsizei>(params.MipWidth(mip_map)),
                                   static_cast<GLsizei>(params.MipHeight(mip_map)),
                                   static_cast<GLsizei>(params.depth), 0, image_size,
                                   &gl_buffer[mip_map][buffer_offset]);
            break;
        case SurfaceTarget::TextureCubemap: {
            GLsizei layer_size = static_cast<GLsizei>(params.LayerSizeGL(mip_map));
            for (std::size_t face = 0; face < params.depth; ++face) {
                glCompressedTexImage2D(static_cast<GLenum>(GL_TEXTURE_CUBE_MAP_POSITIVE_X + face),
                                       mip_map, tuple.internal_format,
                                       static_cast<GLsizei>(params.MipWidth(mip_map)),
                                       static_cast<GLsizei>(params.MipHeight(mip_map)), 0,
                                       layer_size, &gl_buffer[mip_map][buffer_offset]);
                buffer_offset += layer_size;
            }
            break;
        }
        default:
            LOG_CRITICAL(Render_OpenGL, "Unimplemented surface target={}",
                         static_cast<u32>(params.target));
            UNREACHABLE();
            glCompressedTexImage2D(GL_TEXTURE_2D, mip_map, tuple.internal_format,
                                   static_cast<GLsizei>(params.MipWidth(mip_map)),
                                   static_cast<GLsizei>(params.MipHeight(mip_map)), 0,
                                   static_cast<GLsizei>(params.size_in_bytes_gl),
                                   &gl_buffer[mip_map][buffer_offset]);
        }
    } else {

        switch (params.target) {
        case SurfaceTarget::Texture1D:
            glTexSubImage1D(SurfaceTargetToGL(params.target), mip_map, x0,
                            static_cast<GLsizei>(rect.GetWidth()), tuple.format, tuple.type,
                            &gl_buffer[mip_map][buffer_offset]);
            break;
        case SurfaceTarget::Texture2D:
            glTexSubImage2D(SurfaceTargetToGL(params.target), mip_map, x0, y0,
                            static_cast<GLsizei>(rect.GetWidth()),
                            static_cast<GLsizei>(rect.GetHeight()), tuple.format, tuple.type,
                            &gl_buffer[mip_map][buffer_offset]);
            break;
        case SurfaceTarget::Texture3D:
            glTexSubImage3D(SurfaceTargetToGL(params.target), mip_map, x0, y0, 0,
                            static_cast<GLsizei>(rect.GetWidth()),
                            static_cast<GLsizei>(rect.GetHeight()), params.MipDepth(mip_map),
                            tuple.format, tuple.type, &gl_buffer[mip_map][buffer_offset]);
            break;
        case SurfaceTarget::Texture2DArray:
        case SurfaceTarget::TextureCubeArray:
            glTexSubImage3D(SurfaceTargetToGL(params.target), mip_map, x0, y0, 0,
                            static_cast<GLsizei>(rect.GetWidth()),
                            static_cast<GLsizei>(rect.GetHeight()), params.depth, tuple.format,
                            tuple.type, &gl_buffer[mip_map][buffer_offset]);
            break;
        case SurfaceTarget::TextureCubemap: {
            std::size_t start = buffer_offset;
            for (std::size_t face = 0; face < params.depth; ++face) {
                glTexSubImage2D(static_cast<GLenum>(GL_TEXTURE_CUBE_MAP_POSITIVE_X + face), mip_map,
                                x0, y0, static_cast<GLsizei>(rect.GetWidth()),
                                static_cast<GLsizei>(rect.GetHeight()), tuple.format, tuple.type,
                                &gl_buffer[mip_map][buffer_offset]);
                buffer_offset += params.LayerSizeGL(mip_map);
            }
            break;
        }
        default:
            LOG_CRITICAL(Render_OpenGL, "Unimplemented surface target={}",
                         static_cast<u32>(params.target));
            UNREACHABLE();
            glTexSubImage2D(GL_TEXTURE_2D, mip_map, x0, y0, static_cast<GLsizei>(rect.GetWidth()),
                            static_cast<GLsizei>(rect.GetHeight()), tuple.format, tuple.type,
                            &gl_buffer[mip_map][buffer_offset]);
        }
    }

    glPixelStorei(GL_UNPACK_ROW_LENGTH, 0);
}

MICROPROFILE_DEFINE(OpenGL_TextureUL, "OpenGL", "Texture Upload", MP_RGB(128, 64, 192));
void CachedSurface::UploadGLTexture(GLuint read_fb_handle, GLuint draw_fb_handle) {
    if (params.type == SurfaceType::Fill)
        return;

    MICROPROFILE_SCOPE(OpenGL_TextureUL);

    for (u32 i = 0; i < params.max_mip_level; i++)
        UploadGLMipmapTexture(i, read_fb_handle, draw_fb_handle);
}

RasterizerCacheOpenGL::RasterizerCacheOpenGL() {
    read_framebuffer.Create();
    draw_framebuffer.Create();
    copy_pbo.Create();
}

Surface RasterizerCacheOpenGL::GetTextureSurface(const Tegra::Texture::FullTextureInfo& config,
                                                 const GLShader::SamplerEntry& entry) {
    return GetSurface(SurfaceParams::CreateForTexture(config, entry));
}

Surface RasterizerCacheOpenGL::GetDepthBufferSurface(bool preserve_contents) {
    const auto& regs{Core::System::GetInstance().GPU().Maxwell3D().regs};
    if (!regs.zeta.Address() || !regs.zeta_enable) {
        return {};
    }

    SurfaceParams depth_params{SurfaceParams::CreateForDepthBuffer(
        regs.zeta_width, regs.zeta_height, regs.zeta.Address(), regs.zeta.format,
        regs.zeta.memory_layout.block_width, regs.zeta.memory_layout.block_height,
        regs.zeta.memory_layout.block_depth, regs.zeta.memory_layout.type)};

    return GetSurface(depth_params, preserve_contents);
}

Surface RasterizerCacheOpenGL::GetColorBufferSurface(std::size_t index, bool preserve_contents) {
    const auto& regs{Core::System::GetInstance().GPU().Maxwell3D().regs};

    ASSERT(index < Tegra::Engines::Maxwell3D::Regs::NumRenderTargets);

    if (index >= regs.rt_control.count) {
        return {};
    }

    if (regs.rt[index].Address() == 0 || regs.rt[index].format == Tegra::RenderTargetFormat::NONE) {
        return {};
    }

    const SurfaceParams color_params{SurfaceParams::CreateForFramebuffer(index)};

    return GetSurface(color_params, preserve_contents);
}

void RasterizerCacheOpenGL::LoadSurface(const Surface& surface) {
    surface->LoadGLBuffer();
    surface->UploadGLTexture(read_framebuffer.handle, draw_framebuffer.handle);
    surface->MarkAsModified(false, *this);
}

Surface RasterizerCacheOpenGL::GetSurface(const SurfaceParams& params, bool preserve_contents) {
    if (params.addr == 0 || params.height * params.width == 0) {
        return {};
    }

    // Look up surface in the cache based on address
    Surface surface{TryGet(params.addr)};
    if (surface) {
        if (surface->GetSurfaceParams().IsCompatibleSurface(params)) {
            // Use the cached surface as-is
            return surface;
        } else if (preserve_contents) {
            // If surface parameters changed and we care about keeping the previous data, recreate
            // the surface from the old one
            Surface new_surface{RecreateSurface(surface, params)};
            Unregister(surface);
            Register(new_surface);
            return new_surface;
        } else {
            // Delete the old surface before creating a new one to prevent collisions.
            Unregister(surface);
        }
    }

    // No cached surface found - get a new one
    surface = GetUncachedSurface(params);
    Register(surface);

    // Only load surface from memory if we care about the contents
    if (preserve_contents) {
        LoadSurface(surface);
    }

    return surface;
}

Surface RasterizerCacheOpenGL::GetUncachedSurface(const SurfaceParams& params) {
    Surface surface{TryGetReservedSurface(params)};
    if (!surface) {
        // No reserved surface available, create a new one and reserve it
        surface = std::make_shared<CachedSurface>(params);
        ReserveSurface(surface);
    }
    return surface;
}

void RasterizerCacheOpenGL::FermiCopySurface(
    const Tegra::Engines::Fermi2D::Regs::Surface& src_config,
    const Tegra::Engines::Fermi2D::Regs::Surface& dst_config) {

    const auto& src_params = SurfaceParams::CreateForFermiCopySurface(src_config);
    const auto& dst_params = SurfaceParams::CreateForFermiCopySurface(dst_config);

    ASSERT(src_params.width == dst_params.width);
    ASSERT(src_params.height == dst_params.height);
    ASSERT(src_params.pixel_format == dst_params.pixel_format);
    ASSERT(src_params.block_height == dst_params.block_height);
    ASSERT(src_params.is_tiled == dst_params.is_tiled);
    ASSERT(src_params.depth == dst_params.depth);
    ASSERT(src_params.depth == 1); // Currently, FastCopySurface only works with 2D surfaces
    ASSERT(src_params.target == dst_params.target);
    ASSERT(src_params.rt.index == dst_params.rt.index);

    FastCopySurface(GetSurface(src_params, true), GetSurface(dst_params, false));
}

void RasterizerCacheOpenGL::AccurateCopySurface(const Surface& src_surface,
                                                const Surface& dst_surface) {
    const auto& src_params{src_surface->GetSurfaceParams()};
    const auto& dst_params{dst_surface->GetSurfaceParams()};
    FlushRegion(src_params.addr, dst_params.MemorySize());
    LoadSurface(dst_surface);
}

Surface RasterizerCacheOpenGL::RecreateSurface(const Surface& old_surface,
                                               const SurfaceParams& new_params) {
    // Verify surface is compatible for blitting
    auto old_params{old_surface->GetSurfaceParams()};

    // Get a new surface with the new parameters, and blit the previous surface to it
    Surface new_surface{GetUncachedSurface(new_params)};

    // With use_accurate_gpu_emulation enabled, do an accurate surface copy
    if (Settings::values.use_accurate_gpu_emulation) {
        AccurateCopySurface(old_surface, new_surface);
        return new_surface;
    }

    // For compatible surfaces, we can just do fast glCopyImageSubData based copy
    if (old_params.target == new_params.target && old_params.type == new_params.type &&
        old_params.depth == new_params.depth && old_params.depth == 1 &&
        GetFormatBpp(old_params.pixel_format) == GetFormatBpp(new_params.pixel_format)) {
        FastCopySurface(old_surface, new_surface);
        return new_surface;
    }

    // If the format is the same, just do a framebuffer blit. This is significantly faster than
    // using PBOs. The is also likely less accurate, as textures will be converted rather than
    // reinterpreted. When use_accurate_gpu_emulation setting is enabled, perform a more accurate
    // surface copy, where pixels are reinterpreted as a new format (without conversion). This
    // code path uses OpenGL PBOs and is quite slow.
    const bool is_blit{old_params.pixel_format == new_params.pixel_format};

    switch (new_params.target) {
    case SurfaceTarget::Texture2D:
        if (is_blit) {
            BlitSurface(old_surface, new_surface, read_framebuffer.handle, draw_framebuffer.handle);
        } else {
            CopySurface(old_surface, new_surface, copy_pbo.handle);
        }
        break;
    case SurfaceTarget::TextureCubemap:
    case SurfaceTarget::Texture3D:
<<<<<<< HEAD
    case SurfaceTarget::Texture2DArray:
=======
    case SurfaceTarget::TextureCubeArray:
>>>>>>> 39bcf82a
        AccurateCopySurface(old_surface, new_surface);
        break;
    default:
        LOG_CRITICAL(Render_OpenGL, "Unimplemented surface target={}",
                     static_cast<u32>(new_params.target));
        UNREACHABLE();
    }

    return new_surface;
}

Surface RasterizerCacheOpenGL::TryFindFramebufferSurface(VAddr addr) const {
    return TryGet(addr);
}

void RasterizerCacheOpenGL::ReserveSurface(const Surface& surface) {
    const auto& surface_reserve_key{SurfaceReserveKey::Create(surface->GetSurfaceParams())};
    surface_reserve[surface_reserve_key] = surface;
}

Surface RasterizerCacheOpenGL::TryGetReservedSurface(const SurfaceParams& params) {
    const auto& surface_reserve_key{SurfaceReserveKey::Create(params)};
    auto search{surface_reserve.find(surface_reserve_key)};
    if (search != surface_reserve.end()) {
        return search->second;
    }
    return {};
}

} // namespace OpenGL<|MERGE_RESOLUTION|>--- conflicted
+++ resolved
@@ -1330,11 +1330,8 @@
         break;
     case SurfaceTarget::TextureCubemap:
     case SurfaceTarget::Texture3D:
-<<<<<<< HEAD
     case SurfaceTarget::Texture2DArray:
-=======
     case SurfaceTarget::TextureCubeArray:
->>>>>>> 39bcf82a
         AccurateCopySurface(old_surface, new_surface);
         break;
     default:
