--- conflicted
+++ resolved
@@ -219,21 +219,14 @@
         MortonCopy<true, PixelFormat::G8R8>,         MortonCopy<true, PixelFormat::BGRA8>,
         MortonCopy<true, PixelFormat::RGBA32F>,      MortonCopy<true, PixelFormat::RG32F>,
         MortonCopy<true, PixelFormat::R32F>,         MortonCopy<true, PixelFormat::R16F>,
-<<<<<<< HEAD
         MortonCopy<true, PixelFormat::R16UNORM>,     MortonCopy<true, PixelFormat::R16S>,
         MortonCopy<true, PixelFormat::R16UI>,        MortonCopy<true, PixelFormat::R16I>,
         MortonCopy<true, PixelFormat::RG16>,         MortonCopy<true, PixelFormat::RG16F>,
         MortonCopy<true, PixelFormat::RG16UI>,       MortonCopy<true, PixelFormat::RG16I>,
-        MortonCopy<true, PixelFormat::RG16S>,        MortonCopy<true, PixelFormat::SRGBA8>,
-=======
-        MortonCopy<true, PixelFormat::R16UNORM>,     MortonCopy<true, PixelFormat::RG16>,
-        MortonCopy<true, PixelFormat::RG16F>,        MortonCopy<true, PixelFormat::RG16UI>,
-        MortonCopy<true, PixelFormat::RG16I>,        MortonCopy<true, PixelFormat::RG16S>,
-        MortonCopy<true, PixelFormat::RGB32F>,       MortonCopy<true, PixelFormat::SRGBA8>,
->>>>>>> c8e5c740
-        MortonCopy<true, PixelFormat::Z24S8>,        MortonCopy<true, PixelFormat::S8Z24>,
-        MortonCopy<true, PixelFormat::Z32F>,         MortonCopy<true, PixelFormat::Z16>,
-        MortonCopy<true, PixelFormat::Z32FS8>,
+        MortonCopy<true, PixelFormat::RG16S>,        MortonCopy<true, PixelFormat::RGB32F>,
+        MortonCopy<true, PixelFormat::SRGBA8>,       MortonCopy<true, PixelFormat::Z24S8>,
+        MortonCopy<true, PixelFormat::S8Z24>,        MortonCopy<true, PixelFormat::Z32F>,
+        MortonCopy<true, PixelFormat::Z16>,          MortonCopy<true, PixelFormat::Z32FS8>,
 };
 
 static constexpr std::array<void (*)(u32, u32, u32, u8*, Tegra::GPUVAddr),
