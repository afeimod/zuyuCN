--- conflicted
+++ resolved
@@ -219,13 +219,7 @@
         regs.index_array.count = regs.small_index_2.count;
         regs.index_array.first = regs.small_index_2.first;
         dirty.flags[VideoCommon::Dirty::IndexBuffer] = true;
-<<<<<<< HEAD
         return FlushInlineDraw();
-=======
-        // a macro calls this one over and over, should it increase instancing?
-        // Used by Hades and likely other Vulkan games.
-        return DrawArrays();
->>>>>>> 15521348
     case MAXWELL3D_REG_INDEX(topology_override):
         use_topology_override = true;
         return;
