// SPDX-FileCopyrightText: Copyright 2018 yuzu Emulator Project
// SPDX-License-Identifier: GPL-2.0-or-later

#include <cstring>
#include <optional>
#include "common/assert.h"
#include "core/core.h"
#include "core/core_timing.h"
#include "video_core/dirty_flags.h"
#include "video_core/engines/maxwell_3d.h"
#include "video_core/gpu.h"
#include "video_core/memory_manager.h"
#include "video_core/rasterizer_interface.h"
#include "video_core/textures/texture.h"

namespace Tegra::Engines {

using VideoCore::QueryType;

/// First register id that is actually a Macro call.
constexpr u32 MacroRegistersStart = 0xE00;

Maxwell3D::Maxwell3D(Core::System& system_, MemoryManager& memory_manager_)
    : system{system_}, memory_manager{memory_manager_}, macro_engine{GetMacroEngine(*this)},
      upload_state{memory_manager, regs.upload} {
    dirty.flags.flip();
    InitializeRegisterDefaults();
}

Maxwell3D::~Maxwell3D() = default;

void Maxwell3D::BindRasterizer(VideoCore::RasterizerInterface* rasterizer_) {
    rasterizer = rasterizer_;
    upload_state.BindRasterizer(rasterizer_);
}

void Maxwell3D::InitializeRegisterDefaults() {
    // Initializes registers to their default values - what games expect them to be at boot. This is
    // for certain registers that may not be explicitly set by games.

    // Reset all registers to zero
    std::memset(&regs, 0, sizeof(regs));

    // Depth range near/far is not always set, but is expected to be the default 0.0f, 1.0f. This is
    // needed for ARMS.
    for (auto& viewport : regs.viewports) {
        viewport.depth_range_near = 0.0f;
        viewport.depth_range_far = 1.0f;
    }
    for (auto& viewport : regs.viewport_transform) {
        viewport.swizzle.x.Assign(Regs::ViewportSwizzle::PositiveX);
        viewport.swizzle.y.Assign(Regs::ViewportSwizzle::PositiveY);
        viewport.swizzle.z.Assign(Regs::ViewportSwizzle::PositiveZ);
        viewport.swizzle.w.Assign(Regs::ViewportSwizzle::PositiveW);
    }

    // Doom and Bomberman seems to use the uninitialized registers and just enable blend
    // so initialize blend registers with sane values
    regs.blend.color_op = Regs::Blend::Equation::Add_D3D;
    regs.blend.color_source = Regs::Blend::Factor::One_D3D;
    regs.blend.color_dest = Regs::Blend::Factor::Zero_D3D;
    regs.blend.alpha_op = Regs::Blend::Equation::Add_D3D;
    regs.blend.alpha_source = Regs::Blend::Factor::One_D3D;
    regs.blend.alpha_dest = Regs::Blend::Factor::Zero_D3D;
    for (auto& blend : regs.blend_per_target) {
        blend.color_op = Regs::Blend::Equation::Add_D3D;
        blend.color_source = Regs::Blend::Factor::One_D3D;
        blend.color_dest = Regs::Blend::Factor::Zero_D3D;
        blend.alpha_op = Regs::Blend::Equation::Add_D3D;
        blend.alpha_source = Regs::Blend::Factor::One_D3D;
        blend.alpha_dest = Regs::Blend::Factor::Zero_D3D;
    }
    regs.stencil_front_op.fail = Regs::StencilOp::Op::Keep_D3D;
    regs.stencil_front_op.zfail = Regs::StencilOp::Op::Keep_D3D;
    regs.stencil_front_op.zpass = Regs::StencilOp::Op::Keep_D3D;
    regs.stencil_front_op.func = Regs::ComparisonOp::Always_GL;
    regs.stencil_front_func.func_mask = 0xFFFFFFFF;
    regs.stencil_front_func.mask = 0xFFFFFFFF;
    regs.stencil_two_side_enable = 1;
    regs.stencil_back_op.fail = Regs::StencilOp::Op::Keep_D3D;
    regs.stencil_back_op.zfail = Regs::StencilOp::Op::Keep_D3D;
    regs.stencil_back_op.zpass = Regs::StencilOp::Op::Keep_D3D;
    regs.stencil_back_op.func = Regs::ComparisonOp::Always_GL;
    regs.stencil_back_func.func_mask = 0xFFFFFFFF;
    regs.stencil_back_func.mask = 0xFFFFFFFF;

    regs.depth_test_func = Regs::ComparisonOp::Always_GL;
    regs.gl_front_face = Regs::FrontFace::CounterClockWise;
    regs.gl_cull_face = Regs::CullFace::Back;

    // TODO(Rodrigo): Most games do not set a point size. I think this is a case of a
    // register carrying a default value. Assume it's OpenGL's default (1).
    regs.point_size = 1.0f;

    // TODO(bunnei): Some games do not initialize the color masks (e.g. Sonic Mania). Assuming a
    // default of enabled fixes rendering here.
    for (auto& color_mask : regs.color_mask) {
        color_mask.R.Assign(1);
        color_mask.G.Assign(1);
        color_mask.B.Assign(1);
        color_mask.A.Assign(1);
    }

    for (auto& format : regs.vertex_attrib_format) {
        format.constant.Assign(1);
    }

    // NVN games expect these values to be enabled at boot
    regs.rasterize_enable = 1;
    regs.color_target_mrt_enable = 1;
    regs.framebuffer_srgb = 1;
    regs.line_width_aliased = 1.0f;
    regs.line_width_smooth = 1.0f;
    regs.gl_front_face = Maxwell3D::Regs::FrontFace::ClockWise;
    regs.polygon_mode_back = Maxwell3D::Regs::PolygonMode::Fill;
    regs.polygon_mode_front = Maxwell3D::Regs::PolygonMode::Fill;

    shadow_state = regs;

<<<<<<< HEAD
    inline_draw[MAXWELL3D_REG_INDEX(draw.vertex_end_gl)] = true;
    inline_draw[MAXWELL3D_REG_INDEX(draw.vertex_begin_gl)] = true;
    inline_draw[MAXWELL3D_REG_INDEX(vertex_buffer.first)] = true;
    inline_draw[MAXWELL3D_REG_INDEX(vertex_buffer.count)] = true;
    inline_draw[MAXWELL3D_REG_INDEX(index_array.first)] = true;
    inline_draw[MAXWELL3D_REG_INDEX(index_array.count)] = true;
=======
    mme_inline[MAXWELL3D_REG_INDEX(draw.end)] = true;
    mme_inline[MAXWELL3D_REG_INDEX(draw.begin)] = true;
    mme_inline[MAXWELL3D_REG_INDEX(vertex_buffer.count)] = true;
    mme_inline[MAXWELL3D_REG_INDEX(index_buffer.count)] = true;
>>>>>>> 55e6d0da
}

void Maxwell3D::ProcessMacro(u32 method, const u32* base_start, u32 amount, bool is_last_call) {
    if (executing_macro == 0) {
        // A macro call must begin by writing the macro method's register, not its argument.
        ASSERT_MSG((method % 2) == 0,
                   "Can't start macro execution by writing to the ARGS register");
        executing_macro = method;
    }

    macro_params.insert(macro_params.end(), base_start, base_start + amount);

    // Call the macro when there are no more parameters in the command buffer
    if (is_last_call) {
        CallMacroMethod(executing_macro, macro_params);
        macro_params.clear();
    }
}

u32 Maxwell3D::ProcessShadowRam(u32 method, u32 argument) {
    // Keep track of the register value in shadow_state when requested.
    const auto control = shadow_state.shadow_ram_control;
    if (control == Regs::ShadowRamControl::Track ||
        control == Regs::ShadowRamControl::TrackWithFilter) {
        shadow_state.reg_array[method] = argument;
        return argument;
    }
    if (control == Regs::ShadowRamControl::Replay) {
        return shadow_state.reg_array[method];
    }
    return argument;
}

void Maxwell3D::ProcessDirtyRegisters(u32 method, u32 argument) {
    if (regs.reg_array[method] == argument) {
        return;
    }
    regs.reg_array[method] = argument;

    for (const auto& table : dirty.tables) {
        dirty.flags[table[method]] = true;
    }
}

void Maxwell3D::ProcessMethodCall(u32 method, u32 argument, u32 nonshadow_argument,
                                  bool is_last_call) {
    switch (method) {
    case MAXWELL3D_REG_INDEX(wait_for_idle):
        return rasterizer->WaitForIdle();
    case MAXWELL3D_REG_INDEX(shadow_ram_control):
        shadow_state.shadow_ram_control = static_cast<Regs::ShadowRamControl>(nonshadow_argument);
        return;
    case MAXWELL3D_REG_INDEX(load_mme.instruction_ptr):
        return macro_engine->ClearCode(regs.load_mme.instruction_ptr);
    case MAXWELL3D_REG_INDEX(load_mme.instruction):
        return macro_engine->AddCode(regs.load_mme.instruction_ptr, argument);
    case MAXWELL3D_REG_INDEX(load_mme.start_address):
        return ProcessMacroBind(argument);
    case MAXWELL3D_REG_INDEX(falcon[4]):
        return ProcessFirmwareCall4();
    case MAXWELL3D_REG_INDEX(const_buffer.buffer):
    case MAXWELL3D_REG_INDEX(const_buffer.buffer) + 1:
    case MAXWELL3D_REG_INDEX(const_buffer.buffer) + 2:
    case MAXWELL3D_REG_INDEX(const_buffer.buffer) + 3:
    case MAXWELL3D_REG_INDEX(const_buffer.buffer) + 4:
    case MAXWELL3D_REG_INDEX(const_buffer.buffer) + 5:
    case MAXWELL3D_REG_INDEX(const_buffer.buffer) + 6:
    case MAXWELL3D_REG_INDEX(const_buffer.buffer) + 7:
    case MAXWELL3D_REG_INDEX(const_buffer.buffer) + 8:
    case MAXWELL3D_REG_INDEX(const_buffer.buffer) + 9:
    case MAXWELL3D_REG_INDEX(const_buffer.buffer) + 10:
    case MAXWELL3D_REG_INDEX(const_buffer.buffer) + 11:
    case MAXWELL3D_REG_INDEX(const_buffer.buffer) + 12:
    case MAXWELL3D_REG_INDEX(const_buffer.buffer) + 13:
    case MAXWELL3D_REG_INDEX(const_buffer.buffer) + 14:
    case MAXWELL3D_REG_INDEX(const_buffer.buffer) + 15:
        return ProcessCBData(argument);
    case MAXWELL3D_REG_INDEX(bind_groups[0].raw_config):
        return ProcessCBBind(0);
    case MAXWELL3D_REG_INDEX(bind_groups[1].raw_config):
        return ProcessCBBind(1);
    case MAXWELL3D_REG_INDEX(bind_groups[2].raw_config):
        return ProcessCBBind(2);
    case MAXWELL3D_REG_INDEX(bind_groups[3].raw_config):
        return ProcessCBBind(3);
    case MAXWELL3D_REG_INDEX(bind_groups[4].raw_config):
        return ProcessCBBind(4);
<<<<<<< HEAD
    case MAXWELL3D_REG_INDEX(small_index):
        regs.index_array.count = regs.small_index.count;
        regs.index_array.first = regs.small_index.first;
        dirty.flags[VideoCommon::Dirty::IndexBuffer] = true;
        return FlushInlineDraw();
    case MAXWELL3D_REG_INDEX(small_index_2):
        regs.index_array.count = regs.small_index_2.count;
        regs.index_array.first = regs.small_index_2.first;
=======
    case MAXWELL3D_REG_INDEX(draw.end):
        return DrawArrays();
    case MAXWELL3D_REG_INDEX(index_buffer32_first):
        regs.index_buffer.count = regs.index_buffer32_first.count;
        regs.index_buffer.first = regs.index_buffer32_first.first;
        dirty.flags[VideoCommon::Dirty::IndexBuffer] = true;
        return DrawArrays();
    case MAXWELL3D_REG_INDEX(index_buffer16_first):
        regs.index_buffer.count = regs.index_buffer16_first.count;
        regs.index_buffer.first = regs.index_buffer16_first.first;
        dirty.flags[VideoCommon::Dirty::IndexBuffer] = true;
        return DrawArrays();
    case MAXWELL3D_REG_INDEX(index_buffer8_first):
        regs.index_buffer.count = regs.index_buffer8_first.count;
        regs.index_buffer.first = regs.index_buffer8_first.first;
>>>>>>> 55e6d0da
        dirty.flags[VideoCommon::Dirty::IndexBuffer] = true;
        return FlushInlineDraw();
    case MAXWELL3D_REG_INDEX(topology_override):
        use_topology_override = true;
        return;
    case MAXWELL3D_REG_INDEX(clear_surface):
        return ProcessClearBuffers();
    case MAXWELL3D_REG_INDEX(report_semaphore.query):
        return ProcessQueryGet();
    case MAXWELL3D_REG_INDEX(render_enable.mode):
        return ProcessQueryCondition();
    case MAXWELL3D_REG_INDEX(clear_report_value):
        return ProcessCounterReset();
    case MAXWELL3D_REG_INDEX(sync_info):
        return ProcessSyncPoint();
    case MAXWELL3D_REG_INDEX(launch_dma):
        return upload_state.ProcessExec(regs.launch_dma.memory_layout.Value() ==
                                        Regs::LaunchDMA::Layout::Pitch);
    case MAXWELL3D_REG_INDEX(inline_data):
        upload_state.ProcessData(argument, is_last_call);
        return;
    case MAXWELL3D_REG_INDEX(fragment_barrier):
        return rasterizer->FragmentBarrier();
    }
}

void Maxwell3D::CallMacroMethod(u32 method, const std::vector<u32>& parameters) {
    // Reset the current macro.
    executing_macro = 0;

    // Lookup the macro offset
    const u32 entry =
        ((method - MacroRegistersStart) >> 1) % static_cast<u32>(macro_positions.size());

    // Execute the current macro.
    macro_engine->Execute(macro_positions[entry], parameters);
    if (draw_state.current_mode != DrawMode::Undefined) {
        FlushInlineDraw();
    }
}

void Maxwell3D::CallMethod(u32 method, u32 method_argument, bool is_last_call) {
    // It is an error to write to a register other than the current macro's ARG register before
    // it has finished execution.
    if (executing_macro != 0) {
        ASSERT(method == executing_macro + 1);
    }

    // Methods after 0xE00 are special, they're actually triggers for some microcode that was
    // uploaded to the GPU during initialization.
    if (method >= MacroRegistersStart) {
        ProcessMacro(method, &method_argument, 1, is_last_call);
        return;
    }

    ASSERT_MSG(method < Regs::NUM_REGS,
               "Invalid Maxwell3D register, increase the size of the Regs structure");

    if (inline_draw[method]) {
        regs.reg_array[method] = method_argument;
        switch (method) {
        case MAXWELL3D_REG_INDEX(vertex_buffer.count):
        case MAXWELL3D_REG_INDEX(index_array.count): {
            const DrawMode expected_mode = method == MAXWELL3D_REG_INDEX(vertex_buffer.count)
                                               ? DrawMode::Array
                                               : DrawMode::Indexed;
            StepInstance(expected_mode, method_argument);
            break;
        }
        case MAXWELL3D_REG_INDEX(draw.vertex_begin_gl):
            draw_state.instance_mode =
                (regs.draw.instance_next != 0) || (regs.draw.instance_cont != 0);
            draw_state.gl_begin_consume = true;
            break;
        case MAXWELL3D_REG_INDEX(draw.vertex_end_gl):
            draw_state.gl_end_count++;
            break;
        case MAXWELL3D_REG_INDEX(vertex_buffer.first):
        case MAXWELL3D_REG_INDEX(index_array.first):
            break;
        }
    } else {
        if (draw_state.current_mode != DrawMode::Undefined) {
            FlushInlineDraw();
        }

        const u32 argument = ProcessShadowRam(method, method_argument);
        ProcessDirtyRegisters(method, argument);
        ProcessMethodCall(method, argument, method_argument, is_last_call);
    }
}

void Maxwell3D::CallMultiMethod(u32 method, const u32* base_start, u32 amount,
                                u32 methods_pending) {
    // Methods after 0xE00 are special, they're actually triggers for some microcode that was
    // uploaded to the GPU during initialization.
    if (method >= MacroRegistersStart) {
        ProcessMacro(method, base_start, amount, amount == methods_pending);
        return;
    }
    switch (method) {
    case MAXWELL3D_REG_INDEX(const_buffer.buffer):
    case MAXWELL3D_REG_INDEX(const_buffer.buffer) + 1:
    case MAXWELL3D_REG_INDEX(const_buffer.buffer) + 2:
    case MAXWELL3D_REG_INDEX(const_buffer.buffer) + 3:
    case MAXWELL3D_REG_INDEX(const_buffer.buffer) + 4:
    case MAXWELL3D_REG_INDEX(const_buffer.buffer) + 5:
    case MAXWELL3D_REG_INDEX(const_buffer.buffer) + 6:
    case MAXWELL3D_REG_INDEX(const_buffer.buffer) + 7:
    case MAXWELL3D_REG_INDEX(const_buffer.buffer) + 8:
    case MAXWELL3D_REG_INDEX(const_buffer.buffer) + 9:
    case MAXWELL3D_REG_INDEX(const_buffer.buffer) + 10:
    case MAXWELL3D_REG_INDEX(const_buffer.buffer) + 11:
    case MAXWELL3D_REG_INDEX(const_buffer.buffer) + 12:
    case MAXWELL3D_REG_INDEX(const_buffer.buffer) + 13:
    case MAXWELL3D_REG_INDEX(const_buffer.buffer) + 14:
    case MAXWELL3D_REG_INDEX(const_buffer.buffer) + 15:
        ProcessCBMultiData(base_start, amount);
        break;
    case MAXWELL3D_REG_INDEX(inline_data):
        upload_state.ProcessData(base_start, static_cast<size_t>(amount));
        return;
    default:
        for (std::size_t i = 0; i < amount; i++) {
            CallMethod(method, base_start[i], methods_pending - static_cast<u32>(i) <= 1);
        }
        break;
    }
}

void Maxwell3D::StepInstance(const DrawMode expected_mode, const u32 count) {
    if (draw_state.current_mode == DrawMode::Undefined) {
        if (draw_state.gl_begin_consume) {
            draw_state.current_mode = expected_mode;
            draw_state.current_count = count;
            draw_state.instance_count = 1;
            draw_state.gl_begin_consume = false;
            draw_state.gl_end_count = 0;
        }
        return;
    } else {
        if (draw_state.current_mode == expected_mode && count == draw_state.current_count &&
            draw_state.instance_mode && draw_state.gl_begin_consume) {
            draw_state.instance_count++;
            draw_state.gl_begin_consume = false;
            return;
        } else {
            FlushInlineDraw();
        }
    }
    // Tail call in case it needs to retry.
    StepInstance(expected_mode, count);
}

<<<<<<< HEAD
=======
void Maxwell3D::CallMethodFromMME(u32 method, u32 method_argument) {
    if (mme_inline[method]) {
        regs.reg_array[method] = method_argument;
        if (method == MAXWELL3D_REG_INDEX(vertex_buffer.count) ||
            method == MAXWELL3D_REG_INDEX(index_buffer.count)) {
            const MMEDrawMode expected_mode = method == MAXWELL3D_REG_INDEX(vertex_buffer.count)
                                                  ? MMEDrawMode::Array
                                                  : MMEDrawMode::Indexed;
            StepInstance(expected_mode, method_argument);
        } else if (method == MAXWELL3D_REG_INDEX(draw.begin)) {
            mme_draw.instance_mode =
                (regs.draw.instance_id == Maxwell3D::Regs::Draw::InstanceId::Subsequent) ||
                (regs.draw.instance_id == Maxwell3D::Regs::Draw::InstanceId::Unchanged);
            mme_draw.gl_begin_consume = true;
        } else {
            mme_draw.gl_end_count++;
        }
    } else {
        if (mme_draw.current_mode != MMEDrawMode::Undefined) {
            FlushMMEInlineDraw();
        }
        CallMethod(method, method_argument, true);
    }
}

>>>>>>> 55e6d0da
void Maxwell3D::ProcessTopologyOverride() {
    using PrimitiveTopology = Maxwell3D::Regs::PrimitiveTopology;
    using PrimitiveTopologyOverride = Maxwell3D::Regs::PrimitiveTopologyOverride;

    PrimitiveTopology topology{};

    switch (regs.topology_override) {
    case PrimitiveTopologyOverride::None:
        topology = regs.draw.topology;
        break;
    case PrimitiveTopologyOverride::Points:
        topology = PrimitiveTopology::Points;
        break;
    case PrimitiveTopologyOverride::Lines:
        topology = PrimitiveTopology::Lines;
        break;
    case PrimitiveTopologyOverride::LineStrip:
        topology = PrimitiveTopology::LineStrip;
        break;
    default:
        topology = static_cast<PrimitiveTopology>(regs.topology_override);
        break;
    }

    if (use_topology_override) {
        regs.draw.topology.Assign(topology);
    }
}

void Maxwell3D::FlushInlineDraw() {
    LOG_TRACE(HW_GPU, "called, topology={}, count={}", regs.draw.topology.Value(),
              regs.vertex_buffer.count);
<<<<<<< HEAD
    ASSERT_MSG(!(regs.index_array.count && regs.vertex_buffer.count), "Both indexed and direct?");
    ASSERT(draw_state.instance_count == draw_state.gl_end_count);
=======
    ASSERT_MSG(!(regs.index_buffer.count && regs.vertex_buffer.count), "Both indexed and direct?");
    ASSERT(mme_draw.instance_count == mme_draw.gl_end_count);
>>>>>>> 55e6d0da

    // Both instance configuration registers can not be set at the same time.
    ASSERT_MSG(regs.draw.instance_id == Maxwell3D::Regs::Draw::InstanceId::First ||
                   regs.draw.instance_id != Maxwell3D::Regs::Draw::InstanceId::Unchanged,
               "Illegal combination of instancing parameters");

    ProcessTopologyOverride();

    const bool is_indexed = draw_state.current_mode == DrawMode::Indexed;
    if (ShouldExecute()) {
        rasterizer->Draw(is_indexed);
    }

    // TODO(bunnei): Below, we reset vertex count so that we can use these registers to determine if
    // the game is trying to draw indexed or direct mode. This needs to be verified on HW still -
    // it's possible that it is incorrect and that there is some other register used to specify the
    // drawing mode.
    if (is_indexed) {
        regs.index_buffer.count = 0;
    } else {
        regs.vertex_buffer.count = 0;
    }
    draw_state.current_mode = DrawMode::Undefined;
    draw_state.current_count = 0;
    draw_state.instance_count = 0;
    draw_state.instance_mode = false;
    draw_state.gl_begin_consume = false;
    draw_state.gl_end_count = 0;
}

void Maxwell3D::ProcessMacroUpload(u32 data) {
    macro_engine->AddCode(regs.load_mme.instruction_ptr++, data);
}

void Maxwell3D::ProcessMacroBind(u32 data) {
    macro_positions[regs.load_mme.start_address_ptr++] = data;
}

void Maxwell3D::ProcessFirmwareCall4() {
    LOG_WARNING(HW_GPU, "(STUBBED) called");

    // Firmware call 4 is a blob that changes some registers depending on its parameters.
    // These registers don't affect emulation and so are stubbed by setting 0xd00 to 1.
    regs.shadow_scratch[0] = 1;
}

void Maxwell3D::StampQueryResult(u64 payload, bool long_query) {
    const GPUVAddr sequence_address{regs.report_semaphore.Address()};
    if (long_query) {
        memory_manager.Write<u64>(sequence_address + sizeof(u64), system.GPU().GetTicks());
        memory_manager.Write<u64>(sequence_address, payload);
    } else {
        memory_manager.Write<u32>(sequence_address, static_cast<u32>(payload));
    }
}

void Maxwell3D::ProcessQueryGet() {
    // TODO(Subv): Support the other query units.
    if (regs.report_semaphore.query.location != Regs::ReportSemaphore::Location::All) {
        LOG_DEBUG(HW_GPU, "Locations other than ALL are unimplemented");
    }

    switch (regs.report_semaphore.query.operation) {
    case Regs::ReportSemaphore::Operation::Release:
        if (regs.report_semaphore.query.release ==
                Regs::ReportSemaphore::Release::AfterAllPreceedingWrites ||
            regs.report_semaphore.query.short_query != 0) {
            const GPUVAddr sequence_address{regs.report_semaphore.Address()};
            const u32 payload = regs.report_semaphore.payload;
            std::function<void()> operation([this, sequence_address, payload] {
                memory_manager.Write<u32>(sequence_address, payload);
            });
            rasterizer->SignalFence(std::move(operation));
        } else {
            struct LongQueryResult {
                u64_le value;
                u64_le timestamp;
            };
            const GPUVAddr sequence_address{regs.report_semaphore.Address()};
            const u32 payload = regs.report_semaphore.payload;
            std::function<void()> operation([this, sequence_address, payload] {
                memory_manager.Write<u64>(sequence_address + sizeof(u64), system.GPU().GetTicks());
                memory_manager.Write<u64>(sequence_address, payload);
            });
            rasterizer->SyncOperation(std::move(operation));
        }
        break;
    case Regs::ReportSemaphore::Operation::Acquire:
        // TODO(Blinkhawk): Under this operation, the GPU waits for the CPU to write a value that
        // matches the current payload.
        UNIMPLEMENTED_MSG("Unimplemented query operation ACQUIRE");
        break;
    case Regs::ReportSemaphore::Operation::ReportOnly:
        if (const std::optional<u64> result = GetQueryResult()) {
            // If the query returns an empty optional it means it's cached and deferred.
            // In this case we have a non-empty result, so we stamp it immediately.
            StampQueryResult(*result, regs.report_semaphore.query.short_query == 0);
        }
        break;
    case Regs::ReportSemaphore::Operation::Trap:
        UNIMPLEMENTED_MSG("Unimplemented query operation TRAP");
        break;
    default:
        UNIMPLEMENTED_MSG("Unknown query operation");
        break;
    }
}

void Maxwell3D::ProcessQueryCondition() {
    const GPUVAddr condition_address{regs.render_enable.Address()};
    switch (regs.render_enable.mode) {
    case Regs::RenderEnable::Mode::True: {
        execute_on = true;
        break;
    }
    case Regs::RenderEnable::Mode::False: {
        execute_on = false;
        break;
    }
    case Regs::RenderEnable::Mode::Conditional: {
        Regs::ReportSemaphore::Compare cmp;
        memory_manager.ReadBlock(condition_address, &cmp, sizeof(cmp));
        execute_on = cmp.initial_sequence != 0U && cmp.initial_mode != 0U;
        break;
    }
    case Regs::RenderEnable::Mode::IfEqual: {
        Regs::ReportSemaphore::Compare cmp;
        memory_manager.ReadBlock(condition_address, &cmp, sizeof(cmp));
        execute_on =
            cmp.initial_sequence == cmp.current_sequence && cmp.initial_mode == cmp.current_mode;
        break;
    }
    case Regs::RenderEnable::Mode::IfNotEqual: {
        Regs::ReportSemaphore::Compare cmp;
        memory_manager.ReadBlock(condition_address, &cmp, sizeof(cmp));
        execute_on =
            cmp.initial_sequence != cmp.current_sequence || cmp.initial_mode != cmp.current_mode;
        break;
    }
    default: {
        UNIMPLEMENTED_MSG("Uninplemented Condition Mode!");
        execute_on = true;
        break;
    }
    }
}

void Maxwell3D::ProcessCounterReset() {
    switch (regs.clear_report_value) {
    case Regs::ClearReport::ZPassPixelCount:
        rasterizer->ResetCounter(QueryType::SamplesPassed);
        break;
    default:
        LOG_DEBUG(Render_OpenGL, "Unimplemented counter reset={}", regs.clear_report_value);
        break;
    }
}

void Maxwell3D::ProcessSyncPoint() {
    const u32 sync_point = regs.sync_info.sync_point.Value();
    const auto condition = regs.sync_info.condition.Value();
    [[maybe_unused]] const u32 cache_flush = regs.sync_info.clean_l2.Value();
    if (condition == Regs::SyncInfo::Condition::RopWritesDone) {
        rasterizer->SignalSyncPoint(sync_point);
    }
}

<<<<<<< HEAD
=======
void Maxwell3D::DrawArrays() {
    LOG_TRACE(HW_GPU, "called, topology={}, count={}", regs.draw.topology.Value(),
              regs.vertex_buffer.count);
    ASSERT_MSG(!(regs.index_buffer.count && regs.vertex_buffer.count), "Both indexed and direct?");

    // Both instance configuration registers can not be set at the same time.
    ASSERT_MSG(regs.draw.instance_id == Maxwell3D::Regs::Draw::InstanceId::First ||
                   regs.draw.instance_id != Maxwell3D::Regs::Draw::InstanceId::Unchanged,
               "Illegal combination of instancing parameters");

    ProcessTopologyOverride();

    if (regs.draw.instance_id == Maxwell3D::Regs::Draw::InstanceId::Subsequent) {
        // Increment the current instance *before* drawing.
        state.current_instance++;
    } else if (regs.draw.instance_id != Maxwell3D::Regs::Draw::InstanceId::Unchanged) {
        // Reset the current instance to 0.
        state.current_instance = 0;
    }

    const bool is_indexed{regs.index_buffer.count && !regs.vertex_buffer.count};
    if (ShouldExecute()) {
        rasterizer->Draw(is_indexed, false);
    }

    // TODO(bunnei): Below, we reset vertex count so that we can use these registers to determine if
    // the game is trying to draw indexed or direct mode. This needs to be verified on HW still -
    // it's possible that it is incorrect and that there is some other register used to specify the
    // drawing mode.
    if (is_indexed) {
        regs.index_buffer.count = 0;
    } else {
        regs.vertex_buffer.count = 0;
    }
}

>>>>>>> 55e6d0da
std::optional<u64> Maxwell3D::GetQueryResult() {
    switch (regs.report_semaphore.query.report) {
    case Regs::ReportSemaphore::Report::Payload:
        return regs.report_semaphore.payload;
    case Regs::ReportSemaphore::Report::ZPassPixelCount64:
        // Deferred.
        rasterizer->Query(regs.report_semaphore.Address(), QueryType::SamplesPassed,
                          system.GPU().GetTicks());
        return std::nullopt;
    default:
        LOG_DEBUG(HW_GPU, "Unimplemented query report type {}",
                  regs.report_semaphore.query.report.Value());
        return 1;
    }
}

void Maxwell3D::ProcessCBBind(size_t stage_index) {
    // Bind the buffer currently in CB_ADDRESS to the specified index in the desired shader stage.
    const auto& bind_data = regs.bind_groups[stage_index];
    auto& buffer = state.shader_stages[stage_index].const_buffers[bind_data.shader_slot];
    buffer.enabled = bind_data.valid.Value() != 0;
    buffer.address = regs.const_buffer.Address();
    buffer.size = regs.const_buffer.size;

    const bool is_enabled = bind_data.valid.Value() != 0;
    if (!is_enabled) {
        rasterizer->DisableGraphicsUniformBuffer(stage_index, bind_data.shader_slot);
        return;
    }
    const GPUVAddr gpu_addr = regs.const_buffer.Address();
    const u32 size = regs.const_buffer.size;
    rasterizer->BindGraphicsUniformBuffer(stage_index, bind_data.shader_slot, gpu_addr, size);
}

void Maxwell3D::ProcessCBMultiData(const u32* start_base, u32 amount) {
    // Write the input value to the current const buffer at the current position.
    const GPUVAddr buffer_address = regs.const_buffer.Address();
    ASSERT(buffer_address != 0);

    // Don't allow writing past the end of the buffer.
    ASSERT(regs.const_buffer.offset <= regs.const_buffer.size);

    const GPUVAddr address{buffer_address + regs.const_buffer.offset};
    const size_t copy_size = amount * sizeof(u32);
    memory_manager.WriteBlock(address, start_base, copy_size);

    // Increment the current buffer position.
    regs.const_buffer.offset += static_cast<u32>(copy_size);
}

void Maxwell3D::ProcessCBData(u32 value) {
    ProcessCBMultiData(&value, 1);
}

Texture::TICEntry Maxwell3D::GetTICEntry(u32 tic_index) const {
    const GPUVAddr tic_address_gpu{regs.tex_header.Address() +
                                   tic_index * sizeof(Texture::TICEntry)};

    Texture::TICEntry tic_entry;
    memory_manager.ReadBlockUnsafe(tic_address_gpu, &tic_entry, sizeof(Texture::TICEntry));

    return tic_entry;
}

Texture::TSCEntry Maxwell3D::GetTSCEntry(u32 tsc_index) const {
    const GPUVAddr tsc_address_gpu{regs.tex_sampler.Address() +
                                   tsc_index * sizeof(Texture::TSCEntry)};

    Texture::TSCEntry tsc_entry;
    memory_manager.ReadBlockUnsafe(tsc_address_gpu, &tsc_entry, sizeof(Texture::TSCEntry));
    return tsc_entry;
}

u32 Maxwell3D::GetRegisterValue(u32 method) const {
    ASSERT_MSG(method < Regs::NUM_REGS, "Invalid Maxwell3D register");
    return regs.reg_array[method];
}

void Maxwell3D::ProcessClearBuffers() {
    rasterizer->Clear();
}

} // namespace Tegra::Engines<|MERGE_RESOLUTION|>--- conflicted
+++ resolved
@@ -117,19 +117,12 @@
 
     shadow_state = regs;
 
-<<<<<<< HEAD
-    inline_draw[MAXWELL3D_REG_INDEX(draw.vertex_end_gl)] = true;
-    inline_draw[MAXWELL3D_REG_INDEX(draw.vertex_begin_gl)] = true;
+    inline_draw[MAXWELL3D_REG_INDEX(draw.end)] = true;
+    inline_draw[MAXWELL3D_REG_INDEX(draw.begin)] = true;
     inline_draw[MAXWELL3D_REG_INDEX(vertex_buffer.first)] = true;
     inline_draw[MAXWELL3D_REG_INDEX(vertex_buffer.count)] = true;
-    inline_draw[MAXWELL3D_REG_INDEX(index_array.first)] = true;
-    inline_draw[MAXWELL3D_REG_INDEX(index_array.count)] = true;
-=======
-    mme_inline[MAXWELL3D_REG_INDEX(draw.end)] = true;
-    mme_inline[MAXWELL3D_REG_INDEX(draw.begin)] = true;
-    mme_inline[MAXWELL3D_REG_INDEX(vertex_buffer.count)] = true;
-    mme_inline[MAXWELL3D_REG_INDEX(index_buffer.count)] = true;
->>>>>>> 55e6d0da
+    inline_draw[MAXWELL3D_REG_INDEX(index_buffer.first)] = true;
+    inline_draw[MAXWELL3D_REG_INDEX(index_buffer.count)] = true;
 }
 
 void Maxwell3D::ProcessMacro(u32 method, const u32* base_start, u32 amount, bool is_last_call) {
@@ -217,32 +210,19 @@
         return ProcessCBBind(3);
     case MAXWELL3D_REG_INDEX(bind_groups[4].raw_config):
         return ProcessCBBind(4);
-<<<<<<< HEAD
-    case MAXWELL3D_REG_INDEX(small_index):
-        regs.index_array.count = regs.small_index.count;
-        regs.index_array.first = regs.small_index.first;
-        dirty.flags[VideoCommon::Dirty::IndexBuffer] = true;
-        return FlushInlineDraw();
-    case MAXWELL3D_REG_INDEX(small_index_2):
-        regs.index_array.count = regs.small_index_2.count;
-        regs.index_array.first = regs.small_index_2.first;
-=======
-    case MAXWELL3D_REG_INDEX(draw.end):
-        return DrawArrays();
     case MAXWELL3D_REG_INDEX(index_buffer32_first):
         regs.index_buffer.count = regs.index_buffer32_first.count;
         regs.index_buffer.first = regs.index_buffer32_first.first;
         dirty.flags[VideoCommon::Dirty::IndexBuffer] = true;
-        return DrawArrays();
+        return FlushInlineDraw();
     case MAXWELL3D_REG_INDEX(index_buffer16_first):
         regs.index_buffer.count = regs.index_buffer16_first.count;
         regs.index_buffer.first = regs.index_buffer16_first.first;
         dirty.flags[VideoCommon::Dirty::IndexBuffer] = true;
-        return DrawArrays();
+        return FlushInlineDraw();
     case MAXWELL3D_REG_INDEX(index_buffer8_first):
         regs.index_buffer.count = regs.index_buffer8_first.count;
         regs.index_buffer.first = regs.index_buffer8_first.first;
->>>>>>> 55e6d0da
         dirty.flags[VideoCommon::Dirty::IndexBuffer] = true;
         return FlushInlineDraw();
     case MAXWELL3D_REG_INDEX(topology_override):
@@ -397,8 +377,6 @@
     StepInstance(expected_mode, count);
 }
 
-<<<<<<< HEAD
-=======
 void Maxwell3D::CallMethodFromMME(u32 method, u32 method_argument) {
     if (mme_inline[method]) {
         regs.reg_array[method] = method_argument;
@@ -424,7 +402,6 @@
     }
 }
 
->>>>>>> 55e6d0da
 void Maxwell3D::ProcessTopologyOverride() {
     using PrimitiveTopology = Maxwell3D::Regs::PrimitiveTopology;
     using PrimitiveTopologyOverride = Maxwell3D::Regs::PrimitiveTopologyOverride;
@@ -457,13 +434,9 @@
 void Maxwell3D::FlushInlineDraw() {
     LOG_TRACE(HW_GPU, "called, topology={}, count={}", regs.draw.topology.Value(),
               regs.vertex_buffer.count);
-<<<<<<< HEAD
-    ASSERT_MSG(!(regs.index_array.count && regs.vertex_buffer.count), "Both indexed and direct?");
+
+    ASSERT_MSG(!(regs.index_buffer.count && regs.vertex_buffer.count), "Both indexed and direct?");
     ASSERT(draw_state.instance_count == draw_state.gl_end_count);
-=======
-    ASSERT_MSG(!(regs.index_buffer.count && regs.vertex_buffer.count), "Both indexed and direct?");
-    ASSERT(mme_draw.instance_count == mme_draw.gl_end_count);
->>>>>>> 55e6d0da
 
     // Both instance configuration registers can not be set at the same time.
     ASSERT_MSG(regs.draw.instance_id == Maxwell3D::Regs::Draw::InstanceId::First ||
@@ -631,8 +604,6 @@
     }
 }
 
-<<<<<<< HEAD
-=======
 void Maxwell3D::DrawArrays() {
     LOG_TRACE(HW_GPU, "called, topology={}, count={}", regs.draw.topology.Value(),
               regs.vertex_buffer.count);
@@ -669,7 +640,6 @@
     }
 }
 
->>>>>>> 55e6d0da
 std::optional<u64> Maxwell3D::GetQueryResult() {
     switch (regs.report_semaphore.query.report) {
     case Regs::ReportSemaphore::Report::Payload:
